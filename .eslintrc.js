const { resolve } = require('node:path');

const createPattern = packageName => [
  {
    group: ['**/dist', '**/dist/**'],
    message: 'Do not import from dist',
    allowTypeImports: false,
  },
  {
    group: ['**/src', '**/src/**'],
    message: 'Do not import from src',
    allowTypeImports: false,
  },
  {
    group: [`@affine/${packageName}`],
    message: 'Do not import package itself',
    allowTypeImports: false,
  },
  {
    group: [`@toeverything/${packageName}`],
    message: 'Do not import package itself',
    allowTypeImports: false,
  },
  {
    group: ['@blocksuite  /store'],
    message: "Import from '@blocksuite/global/utils'",
    importNames: ['assertExists', 'assertEquals'],
  },
  {
<<<<<<< HEAD
    group: ['next-auth/react'],
    message: "Import hooks from 'use-current-user.tsx'",
    // useSession is type unsafe
    importNames: ['useSession'],
=======
    group: ['react-router-dom'],
    message: 'Use `useNavigateHelper` instead',
    importNames: ['useNavigate'],
>>>>>>> 0e1f712d
  },
];

const allPackages = [
  'packages/cli',
  'packages/component',
  'packages/debug',
  'packages/env',
  'packages/graphql',
  'packages/hooks',
  'packages/i18n',
  'packages/jotai',
  'packages/native',
  'packages/plugin-infra',
  'packages/templates',
  'packages/theme',
  'packages/workspace',
  'packages/y-indexeddb',
  'apps/web',
  'apps/server',
  'apps/electron',
  'apps/storybook',
  'plugins/copilot',
  'plugins/bookmark-block',
];

/**
 * @type {import('eslint').Linter.Config}
 */
const config = {
  root: true,
  settings: {
    react: {
      version: 'detect',
    },
    next: {
      rootDir: 'apps/web',
    },
  },
  extends: [
    'eslint:recommended',
    'plugin:react-hooks/recommended',
    'plugin:react/recommended',
    'plugin:react/jsx-runtime',
    'plugin:@typescript-eslint/recommended',
    'prettier',
  ],
  parser: '@typescript-eslint/parser',
  parserOptions: {
    ecmaFeatures: {
      globalReturn: false,
      impliedStrict: true,
      jsx: true,
    },
    ecmaVersion: 'latest',
    sourceType: 'module',
    project: resolve(__dirname, './tsconfig.eslint.json'),
  },
  plugins: [
    'react',
    '@typescript-eslint',
    'simple-import-sort',
    'sonarjs',
    'i',
    'unused-imports',
    'unicorn',
  ],
  rules: {
    'array-callback-return': 'error',
    'no-undef': 'off',
    'no-empty': 'off',
    'no-func-assign': 'off',
    'no-cond-assign': 'off',
    'no-constant-binary-expression': 'error',
    'no-constructor-return': 'error',
    'react/prop-types': 'off',
    '@typescript-eslint/consistent-type-imports': 'error',
    '@typescript-eslint/no-non-null-assertion': 'error',
    '@typescript-eslint/no-explicit-any': 'off',
    '@typescript-eslint/no-empty-function': 'off',
    '@typescript-eslint/no-unused-vars': [
      'error',
      {
        varsIgnorePattern: '^_',
        argsIgnorePattern: '^_',
        caughtErrorsIgnorePattern: '^_',
      },
    ],
    'unused-imports/no-unused-imports': 'error',
    'simple-import-sort/imports': 'error',
    'simple-import-sort/exports': 'error',
    '@typescript-eslint/ban-ts-comment': [
      'error',
      {
        'ts-expect-error': 'allow-with-description',
        'ts-ignore': true,
        'ts-nocheck': true,
        'ts-check': false,
      },
    ],
    '@typescript-eslint/no-restricted-imports': [
      'error',
      {
        patterns: [
          {
            group: ['**/dist'],
            message: "Don't import from dist",
            allowTypeImports: false,
          },
          {
            group: ['**/src'],
            message: "Don't import from src",
            allowTypeImports: false,
          },
          {
            group: ['@blocksuite/store'],
            message: "Import from '@blocksuite/global/utils'",
            importNames: ['assertExists', 'assertEquals'],
          },
          {
<<<<<<< HEAD
            group: ['next-auth/react'],
            message: "Import hooks from 'use-current-user.tsx'",
            // useSession is type unsafe
            importNames: ['useSession'],
=======
            group: ['react-router-dom'],
            message: 'Use `useNavigateHelper` instead',
            importNames: ['useNavigate'],
>>>>>>> 0e1f712d
          },
        ],
      },
    ],
    'unicorn/filename-case': [
      'error',
      {
        case: 'kebabCase',
        ignore: ['^\\[[a-zA-Z0-9-_]+\\]\\.tsx$'],
      },
    ],
    'sonarjs/no-all-duplicated-branches': 'error',
    'sonarjs/no-element-overwrite': 'error',
    'sonarjs/no-empty-collection': 'error',
    'sonarjs/no-extra-arguments': 'error',
    'sonarjs/no-identical-conditions': 'error',
    'sonarjs/no-identical-expressions': 'error',
    'sonarjs/no-ignored-return': 'error',
    'sonarjs/no-one-iteration-loop': 'error',
    'sonarjs/no-use-of-empty-return-value': 'error',
    'sonarjs/non-existent-operator': 'error',
    'sonarjs/no-collapsible-if': 'error',
    'sonarjs/no-same-line-conditional': 'error',
    'sonarjs/no-duplicated-branches': 'error',
    'sonarjs/no-collection-size-mischeck': 'error',
    'sonarjs/no-useless-catch': 'error',
    'sonarjs/no-identical-functions': 'error',
  },
  overrides: [
    {
      files: 'apps/server/**/*.ts',
      rules: {
        '@typescript-eslint/consistent-type-imports': 0,
      },
    },
    {
      files: '*.cjs',
      rules: {
        '@typescript-eslint/no-var-requires': 0,
      },
    },
    ...allPackages.map(pkg => ({
      files: [`${pkg}/src/**/*.ts`, `${pkg}/src/**/*.tsx`],
      parserOptions: {
        project: resolve(__dirname, './tsconfig.eslint.json'),
      },
      rules: {
        '@typescript-eslint/no-restricted-imports': [
          'error',
          {
            patterns: createPattern(pkg),
          },
        ],
        '@typescript-eslint/no-floating-promises': [
          'error',
          {
            ignoreVoid: false,
            ignoreIIFE: false,
          },
        ],
      },
    })),
    {
      files: [
        '**/__tests__/**/*',
        '**/*.stories.tsx',
        '**/*.spec.ts',
        '**/tests/**/*',
        'scripts/**/*',
        '**/benchmark/**/*',
        '**/__debug__/**/*',
        '**/e2e/**/*',
      ],
      rules: {
        '@typescript-eslint/no-non-null-assertion': 0,
        '@typescript-eslint/ban-ts-comment': [
          'error',
          {
            'ts-expect-error': false,
            'ts-ignore': true,
            'ts-nocheck': true,
            'ts-check': false,
          },
        ],
        '@typescript-eslint/no-floating-promises': 0,
      },
    },
  ],
};

module.exports = config;<|MERGE_RESOLUTION|>--- conflicted
+++ resolved
@@ -27,16 +27,15 @@
     importNames: ['assertExists', 'assertEquals'],
   },
   {
-<<<<<<< HEAD
+    group: ['react-router-dom'],
+    message: 'Use `useNavigateHelper` instead',
+    importNames: ['useNavigate'],
+  },
+  {
     group: ['next-auth/react'],
     message: "Import hooks from 'use-current-user.tsx'",
     // useSession is type unsafe
     importNames: ['useSession'],
-=======
-    group: ['react-router-dom'],
-    message: 'Use `useNavigateHelper` instead',
-    importNames: ['useNavigate'],
->>>>>>> 0e1f712d
   },
 ];
 
@@ -157,16 +156,15 @@
             importNames: ['assertExists', 'assertEquals'],
           },
           {
-<<<<<<< HEAD
+            group: ['react-router-dom'],
+            message: 'Use `useNavigateHelper` instead',
+            importNames: ['useNavigate'],
+          },
+          {
             group: ['next-auth/react'],
             message: "Import hooks from 'use-current-user.tsx'",
             // useSession is type unsafe
             importNames: ['useSession'],
-=======
-            group: ['react-router-dom'],
-            message: 'Use `useNavigateHelper` instead',
-            importNames: ['useNavigate'],
->>>>>>> 0e1f712d
           },
         ],
       },

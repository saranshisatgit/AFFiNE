--- conflicted
+++ resolved
@@ -130,16 +130,13 @@
       : undefined,
     // We need the following line for updater
     extraResource: ['./resources/app-update.yml'],
-<<<<<<< HEAD
+    ignore: ['e2e', 'tests'],
     protocols: [
       {
         name: productName,
         schemes: [productName.toLowerCase()],
       },
     ],
-=======
-    ignore: ['e2e', 'tests'],
->>>>>>> da3dd1e3
   },
   makers,
   hooks: {

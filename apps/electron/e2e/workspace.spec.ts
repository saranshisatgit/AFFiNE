--- conflicted
+++ resolved
@@ -43,16 +43,8 @@
   expect(files.some(f => f.endsWith('.affine'))).toBe(true);
 });
 
-<<<<<<< HEAD
-test('export then add', async ({ page, appInfo, workspace }) => {
-  test.fixme(
-    process.platform !== 'linux',
-    'skip on linux because it is flaky. Need to investigate'
-  );
-=======
 //TODO:fix test
 test.fixme('export then add', async ({ page, appInfo, workspace }) => {
->>>>>>> f33fb989
   const w = await workspace.current();
 
   await page.focus('.affine-doc-page-block-title');

--- conflicted
+++ resolved
@@ -29,17 +29,10 @@
     "@affine/env": "workspace:*",
     "@affine/native": "workspace:*",
     "@affine/sdk": "workspace:*",
-<<<<<<< HEAD
-    "@blocksuite/blocks": "0.0.0-20230926212737-6d4b1569-nightly",
-    "@blocksuite/editor": "0.0.0-20230926212737-6d4b1569-nightly",
-    "@blocksuite/lit": "0.0.0-20230926212737-6d4b1569-nightly",
-    "@blocksuite/store": "0.0.0-20230926212737-6d4b1569-nightly",
-=======
     "@blocksuite/blocks": "0.0.0-20230921103931-38d8f07a-nightly",
     "@blocksuite/editor": "0.0.0-20230921103931-38d8f07a-nightly",
     "@blocksuite/lit": "0.0.0-20230921103931-38d8f07a-nightly",
     "@blocksuite/store": "0.0.0-20230921103931-38d8f07a-nightly",
->>>>>>> 4a03fa65
     "@electron-forge/cli": "^6.4.1",
     "@electron-forge/core": "^6.4.1",
     "@electron-forge/core-utils": "^6.4.1",

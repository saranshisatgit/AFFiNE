{
  "name": "@affine/prototype",
  "private": true,
<<<<<<< HEAD
  "version": "0.8.0-canary.23",
=======
  "version": "0.8.0-canary.25",
>>>>>>> da3dd1e3
  "type": "module",
  "scripts": {
    "dev": "vite --host --port 3003",
    "build": "tsc -b && vite build",
    "preview": "vite preview --host --port 3003"
  },
  "dependencies": {
    "@affine-test/fixtures": "workspace:*",
    "@affine/component": "workspace:*",
    "@affine/debug": "workspace:*",
    "@affine/env": "workspace:*",
    "@affine/graphql": "workspace:*",
    "@affine/i18n": "workspace:*",
    "@affine/jotai": "workspace:*",
    "@affine/templates": "workspace:*",
    "@affine/workspace": "workspace:*",
<<<<<<< HEAD
    "@blocksuite/block-std": "0.0.0-20230816084758-3be96d22-nightly",
    "@blocksuite/blocks": "0.0.0-20230816084758-3be96d22-nightly",
    "@blocksuite/editor": "0.0.0-20230816084758-3be96d22-nightly",
    "@blocksuite/global": "0.0.0-20230816084758-3be96d22-nightly",
    "@blocksuite/icons": "^2.1.31",
    "@blocksuite/lit": "0.0.0-20230816084758-3be96d22-nightly",
    "@blocksuite/store": "0.0.0-20230816084758-3be96d22-nightly",
=======
    "@blocksuite/block-std": "0.0.0-20230817030423-20f3821a-nightly",
    "@blocksuite/blocks": "0.0.0-20230817030423-20f3821a-nightly",
    "@blocksuite/editor": "0.0.0-20230817030423-20f3821a-nightly",
    "@blocksuite/global": "0.0.0-20230817030423-20f3821a-nightly",
    "@blocksuite/icons": "^2.1.31",
    "@blocksuite/lit": "0.0.0-20230817030423-20f3821a-nightly",
    "@blocksuite/store": "0.0.0-20230817030423-20f3821a-nightly",
>>>>>>> da3dd1e3
    "@toeverything/hooks": "workspace:*",
    "@toeverything/y-indexeddb": "workspace:*",
    "react": "^18.2.0",
    "react-dom": "^18.2.0"
  },
  "devDependencies": {
    "@types/react": "^18.2.20",
    "@types/react-dom": "^18.2.7",
    "@vitejs/plugin-react-swc": "^3.3.2",
    "typescript": "^5.1.6",
    "vite": "^4.4.9"
  }
}<|MERGE_RESOLUTION|>--- conflicted
+++ resolved
@@ -1,11 +1,7 @@
 {
   "name": "@affine/prototype",
   "private": true,
-<<<<<<< HEAD
-  "version": "0.8.0-canary.23",
-=======
   "version": "0.8.0-canary.25",
->>>>>>> da3dd1e3
   "type": "module",
   "scripts": {
     "dev": "vite --host --port 3003",
@@ -22,15 +18,6 @@
     "@affine/jotai": "workspace:*",
     "@affine/templates": "workspace:*",
     "@affine/workspace": "workspace:*",
-<<<<<<< HEAD
-    "@blocksuite/block-std": "0.0.0-20230816084758-3be96d22-nightly",
-    "@blocksuite/blocks": "0.0.0-20230816084758-3be96d22-nightly",
-    "@blocksuite/editor": "0.0.0-20230816084758-3be96d22-nightly",
-    "@blocksuite/global": "0.0.0-20230816084758-3be96d22-nightly",
-    "@blocksuite/icons": "^2.1.31",
-    "@blocksuite/lit": "0.0.0-20230816084758-3be96d22-nightly",
-    "@blocksuite/store": "0.0.0-20230816084758-3be96d22-nightly",
-=======
     "@blocksuite/block-std": "0.0.0-20230817030423-20f3821a-nightly",
     "@blocksuite/blocks": "0.0.0-20230817030423-20f3821a-nightly",
     "@blocksuite/editor": "0.0.0-20230817030423-20f3821a-nightly",
@@ -38,7 +25,6 @@
     "@blocksuite/icons": "^2.1.31",
     "@blocksuite/lit": "0.0.0-20230817030423-20f3821a-nightly",
     "@blocksuite/store": "0.0.0-20230817030423-20f3821a-nightly",
->>>>>>> da3dd1e3
     "@toeverything/hooks": "workspace:*",
     "@toeverything/y-indexeddb": "workspace:*",
     "react": "^18.2.0",

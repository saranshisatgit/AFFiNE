{
  "name": "@affine/server",
  "private": true,
  "version": "0.8.0-canary.18",
  "description": "Affine Node.js server",
  "type": "module",
  "bin": {
    "run-test": "./scripts/run-test.ts"
  },
  "scripts": {
    "build": "tsc",
    "start": "node --loader ts-node/esm.mjs --es-module-specifier-resolution node ./src/index.ts",
    "dev": "nodemon ./src/index.ts",
    "test": "yarn exec ts-node-esm ./scripts/run-test.ts all",
    "test:watch": "yarn exec ts-node-esm ./scripts/run-test.ts all --watch",
    "test:coverage": "c8 yarn exec ts-node-esm ./scripts/run-test.ts all",
    "postinstall": "prisma generate"
  },
  "dependencies": {
    "@apollo/server": "^4.8.1",
    "@auth/prisma-adapter": "^1.0.1",
    "@aws-sdk/client-s3": "^3.378.0",
    "@google-cloud/opentelemetry-cloud-monitoring-exporter": "^0.17.0",
    "@google-cloud/opentelemetry-cloud-trace-exporter": "^2.1.0",
    "@nestjs/apollo": "^12.0.7",
    "@nestjs/common": "^10.1.3",
    "@nestjs/core": "^10.1.3",
    "@nestjs/graphql": "^12.0.8",
    "@nestjs/platform-express": "^10.1.3",
    "@nestjs/platform-socket.io": "^10.0.5",
    "@nestjs/websockets": "^10.0.5",
    "@node-rs/argon2": "^1.5.2",
    "@node-rs/crc32": "^1.7.2",
    "@node-rs/jsonwebtoken": "^0.2.3",
    "@opentelemetry/api": "^1.4.1",
    "@opentelemetry/instrumentation": "^0.41.1",
    "@opentelemetry/instrumentation-graphql": "^0.35.0",
    "@opentelemetry/instrumentation-http": "^0.41.1",
    "@opentelemetry/instrumentation-ioredis": "^0.35.0",
    "@opentelemetry/instrumentation-nestjs-core": "^0.33.0",
    "@opentelemetry/instrumentation-socket.io": "^0.34.0",
    "@opentelemetry/sdk-metrics": "^1.15.1",
    "@opentelemetry/sdk-node": "^0.41.1",
    "@opentelemetry/sdk-trace-node": "^1.15.1",
    "@prisma/client": "^5.1.1",
    "@prisma/instrumentation": "^5.0.0",
    "@socket.io/redis-adapter": "^8.2.1",
    "cookie-parser": "^1.4.6",
    "dotenv": "^16.3.1",
    "express": "^4.18.2",
    "file-type": "^18.5.0",
    "get-stream": "^7.0.1",
    "graphql": "^16.7.1",
    "graphql-type-json": "^0.3.2",
    "graphql-upload": "^16.0.2",
    "ioredis": "^5.3.2",
    "lodash-es": "^4.17.21",
    "next-auth": "^4.22.1",
    "nodemailer": "^6.9.3",
    "on-headers": "^1.0.2",
    "parse-duration": "^1.1.0",
    "pretty-time": "^1.1.0",
    "prisma": "^5.1.1",
    "prom-client": "^14.2.0",
    "reflect-metadata": "^0.1.13",
    "rxjs": "^7.8.1",
    "socket.io": "^4.7.1",
    "ws": "^8.13.0",
    "yjs": "^13.6.6"
  },
  "devDependencies": {
    "@affine/storage": "workspace:*",
    "@napi-rs/image": "^1.6.1",
    "@nestjs/testing": "^10.1.3",
    "@types/cookie-parser": "^1.4.3",
    "@types/express": "^4.17.17",
    "@types/lodash-es": "^4.17.8",
    "@types/node": "^18.17.1",
    "@types/nodemailer": "^6.4.9",
    "@types/on-headers": "^1.0.0",
    "@types/pretty-time": "^1.1.2",
    "@types/sinon": "^10.0.15",
    "@types/supertest": "^2.0.12",
    "@types/ws": "^8.5.5",
    "c8": "^8.0.1",
<<<<<<< HEAD
    "nodemon": "^2.0.22",
    "sinon": "^15.2.0",
=======
    "nodemon": "^3.0.1",
>>>>>>> 4834f99d
    "supertest": "^6.3.3",
    "ts-node": "^10.9.1",
    "typescript": "^5.1.6"
  },
  "nodemonConfig": {
    "exec": "node",
    "script": "./src/index.ts",
    "nodeArgs": [
      "--loader",
      "ts-node/esm.mjs",
      "--es-module-specifier-resolution",
      "node"
    ],
    "ignore": [
      "**/__tests__/**",
      "**/dist/**"
    ],
    "env": {
      "TS_NODE_TRANSPILE_ONLY": true,
      "TS_NODE_PROJECT": "./tsconfig.json",
      "NODE_ENV": "development",
      "DEBUG": "affine:*",
      "FORCE_COLOR": true,
      "DEBUG_COLORS": true
    },
    "delay": 1000
  },
  "c8": {
    "reporter": [
      "text",
      "lcov"
    ],
    "report-dir": ".coverage",
    "exclude": [
      "scripts",
      "node_modules",
      "**/*.spec.ts"
    ]
  },
  "stableVersion": "0.5.3",
  "installConfig": {
    "hoistingLimits": "workspaces"
  }
}<|MERGE_RESOLUTION|>--- conflicted
+++ resolved
@@ -83,12 +83,8 @@
     "@types/supertest": "^2.0.12",
     "@types/ws": "^8.5.5",
     "c8": "^8.0.1",
-<<<<<<< HEAD
-    "nodemon": "^2.0.22",
+    "nodemon": "^3.0.1",
     "sinon": "^15.2.0",
-=======
-    "nodemon": "^3.0.1",
->>>>>>> 4834f99d
     "supertest": "^6.3.3",
     "ts-node": "^10.9.1",
     "typescript": "^5.1.6"

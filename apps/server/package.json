{
  "name": "@affine/server",
  "private": true,
  "version": "0.7.0-canary.39",
  "description": "Affine Node.js server",
  "type": "module",
  "bin": {
    "run-test": "./scripts/run-test.ts"
  },
  "scripts": {
    "start": "node --loader ts-node/esm.mjs --es-module-specifier-resolution node ./src/index.ts",
    "dev": "nodemon ./src/index.ts",
    "test": "yarn exec ts-node-esm ./scripts/run-test.ts all",
    "test:watch": "yarn exec ts-node-esm ./scripts/run-test.ts all --watch",
    "test:coverage": "c8 yarn exec ts-node-esm ./scripts/run-test.ts all",
    "postinstall": "prisma generate"
  },
  "dependencies": {
    "@apollo/server": "^4.7.5",
    "@auth/prisma-adapter": "^1.0.0",
    "@aws-sdk/client-s3": "^3.363.0",
    "@nestjs/apollo": "^12.0.7",
    "@nestjs/common": "^10.0.4",
    "@nestjs/core": "^10.0.4",
    "@nestjs/graphql": "^12.0.7",
    "@nestjs/platform-express": "^10.0.4",
    "@nestjs/platform-socket.io": "^10.0.3",
    "@nestjs/websockets": "^10.0.3",
    "@node-rs/argon2": "^1.5.0",
    "@node-rs/crc32": "^1.7.0",
    "@node-rs/jsonwebtoken": "^0.2.0",
    "@prisma/client": "^4.16.2",
    "@socket.io/redis-adapter": "^8.2.1",
    "cookie-parser": "^1.4.6",
    "dotenv": "^16.3.1",
    "express": "^4.18.2",
    "graphql": "^16.7.1",
    "graphql-type-json": "^0.3.2",
    "graphql-upload": "^16.0.2",
    "ioredis": "^5.3.2",
    "lodash-es": "^4.17.21",
    "next-auth": "^4.22.1",
    "nodemailer": "^6.9.3",
    "parse-duration": "^1.1.0",
    "prisma": "^4.16.2",
    "reflect-metadata": "^0.1.13",
    "rxjs": "^7.8.1",
<<<<<<< HEAD
    "semver": "^7.5.4",
    "socket.io": "^4.7.0",
    "ws": "^8.13.0",
    "yjs": "^13.6.6"
=======
    "semver": "^7.5.4"
>>>>>>> 7af3c05b
  },
  "devDependencies": {
    "@affine/storage": "workspace:*",
    "@napi-rs/image": "^1.6.1",
    "@nestjs/testing": "^10.0.4",
    "@types/cookie-parser": "^1.4.3",
    "@types/express": "^4.17.17",
    "@types/lodash-es": "^4.17.7",
    "@types/node": "^18.16.19",
    "@types/nodemailer": "^6.4.8",
    "@types/supertest": "^2.0.12",
    "@types/ws": "^8.5.5",
    "c8": "^8.0.0",
    "nodemon": "^2.0.22",
    "supertest": "^6.3.3",
    "ts-node": "^10.9.1",
    "typescript": "^5.1.6"
  },
  "nodemonConfig": {
    "exec": "node",
    "script": "./src/index.ts",
    "nodeArgs": [
      "--loader",
      "ts-node/esm.mjs",
      "--es-module-specifier-resolution",
      "node"
    ],
    "ignore": [
      "**/__tests__/**",
      "**/dist/**"
    ],
    "env": {
      "TS_NODE_TRANSPILE_ONLY": true,
      "TS_NODE_PROJECT": "./tsconfig.json",
      "NODE_ENV": "development",
      "DEBUG": "affine:*",
      "FORCE_COLOR": true,
      "DEBUG_COLORS": true
    },
    "delay": 1000
  },
  "c8": {
    "reporter": [
      "text",
      "lcov"
    ],
    "report-dir": ".coverage",
    "exclude": [
      "scripts",
      "node_modules",
      "**/*.spec.ts"
    ]
  },
  "stableVersion": "0.5.3",
  "installConfig": {
    "hoistingLimits": "workspaces"
  }
}<|MERGE_RESOLUTION|>--- conflicted
+++ resolved
@@ -45,14 +45,9 @@
     "prisma": "^4.16.2",
     "reflect-metadata": "^0.1.13",
     "rxjs": "^7.8.1",
-<<<<<<< HEAD
-    "semver": "^7.5.4",
     "socket.io": "^4.7.0",
     "ws": "^8.13.0",
     "yjs": "^13.6.6"
-=======
-    "semver": "^7.5.4"
->>>>>>> 7af3c05b
   },
   "devDependencies": {
     "@affine/storage": "workspace:*",

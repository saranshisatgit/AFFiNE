{
  "name": "@affine/server",
  "private": true,
  "version": "0.8.0-canary.18",
  "description": "Affine Node.js server",
  "type": "module",
  "bin": {
    "run-test": "./scripts/run-test.ts"
  },
  "scripts": {
    "build": "tsc",
    "start": "node --loader ts-node/esm.mjs --es-module-specifier-resolution node ./src/index.ts",
    "dev": "nodemon ./src/index.ts",
    "test": "yarn exec ts-node-esm ./scripts/run-test.ts all",
    "test:watch": "yarn exec ts-node-esm ./scripts/run-test.ts all --watch",
    "test:coverage": "c8 yarn exec ts-node-esm ./scripts/run-test.ts all",
    "postinstall": "prisma generate"
  },
  "dependencies": {
    "@apollo/server": "^4.9.1",
    "@auth/prisma-adapter": "^1.0.1",
<<<<<<< HEAD
    "@aws-sdk/client-s3": "^3.378.0",
    "@google-cloud/opentelemetry-cloud-monitoring-exporter": "^0.17.0",
    "@google-cloud/opentelemetry-cloud-trace-exporter": "^2.1.0",
=======
    "@aws-sdk/client-s3": "^3.388.0",
>>>>>>> 91619b87
    "@nestjs/apollo": "^12.0.7",
    "@nestjs/common": "^10.1.3",
    "@nestjs/core": "^10.1.3",
    "@nestjs/graphql": "^12.0.8",
    "@nestjs/platform-express": "^10.1.3",
    "@nestjs/platform-socket.io": "^10.0.5",
    "@nestjs/websockets": "^10.0.5",
    "@node-rs/argon2": "^1.5.2",
    "@node-rs/crc32": "^1.7.2",
    "@node-rs/jsonwebtoken": "^0.2.3",
<<<<<<< HEAD
    "@opentelemetry/api": "^1.4.1",
    "@opentelemetry/instrumentation": "^0.41.1",
    "@opentelemetry/instrumentation-graphql": "^0.35.0",
    "@opentelemetry/instrumentation-http": "^0.41.1",
    "@opentelemetry/instrumentation-ioredis": "^0.35.0",
    "@opentelemetry/instrumentation-nestjs-core": "^0.33.0",
    "@opentelemetry/instrumentation-socket.io": "^0.34.0",
    "@opentelemetry/sdk-metrics": "^1.15.1",
    "@opentelemetry/sdk-node": "^0.41.1",
    "@opentelemetry/sdk-trace-node": "^1.15.1",
    "@prisma/client": "^5.1.1",
    "@prisma/instrumentation": "^5.0.0",
    "@socket.io/redis-adapter": "^8.2.1",
=======
    "@prisma/client": "^5.1.1",
>>>>>>> 91619b87
    "cookie-parser": "^1.4.6",
    "dotenv": "^16.3.1",
    "express": "^4.18.2",
    "file-type": "^18.5.0",
    "get-stream": "^7.0.1",
    "graphql": "^16.7.1",
    "graphql-type-json": "^0.3.2",
    "graphql-upload": "^16.0.2",
    "ioredis": "^5.3.2",
    "lodash-es": "^4.17.21",
<<<<<<< HEAD
    "next-auth": "^4.22.1",
    "nodemailer": "^6.9.3",
    "on-headers": "^1.0.2",
=======
    "next-auth": "4.22.1",
    "nodemailer": "^6.9.4",
>>>>>>> 91619b87
    "parse-duration": "^1.1.0",
    "pretty-time": "^1.1.0",
    "prisma": "^5.1.1",
    "prom-client": "^14.2.0",
    "reflect-metadata": "^0.1.13",
    "rxjs": "^7.8.1",
    "socket.io": "^4.7.1",
    "ws": "^8.13.0",
    "yjs": "^13.6.6"
  },
  "devDependencies": {
    "@affine/storage": "workspace:*",
    "@napi-rs/image": "^1.6.1",
    "@nestjs/testing": "^10.1.3",
    "@types/cookie-parser": "^1.4.3",
    "@types/express": "^4.17.17",
    "@types/lodash-es": "^4.17.8",
    "@types/node": "^18.17.4",
    "@types/nodemailer": "^6.4.9",
    "@types/on-headers": "^1.0.0",
    "@types/pretty-time": "^1.1.2",
    "@types/sinon": "^10.0.15",
    "@types/supertest": "^2.0.12",
    "@types/ws": "^8.5.5",
    "c8": "^8.0.1",
    "nodemon": "^3.0.1",
    "sinon": "^15.2.0",
    "supertest": "^6.3.3",
    "ts-node": "^10.9.1",
    "typescript": "^5.1.6"
  },
  "nodemonConfig": {
    "exec": "node",
    "script": "./src/index.ts",
    "nodeArgs": [
      "--loader",
      "ts-node/esm.mjs",
      "--es-module-specifier-resolution",
      "node"
    ],
    "ignore": [
      "**/__tests__/**",
      "**/dist/**"
    ],
    "env": {
      "TS_NODE_TRANSPILE_ONLY": true,
      "TS_NODE_PROJECT": "./tsconfig.json",
      "NODE_ENV": "development",
      "DEBUG": "affine:*",
      "FORCE_COLOR": true,
      "DEBUG_COLORS": true
    },
    "delay": 1000
  },
  "c8": {
    "reporter": [
      "text",
      "lcov"
    ],
    "report-dir": ".coverage",
    "exclude": [
      "scripts",
      "node_modules",
      "**/*.spec.ts"
    ]
  },
  "stableVersion": "0.5.3",
  "installConfig": {
    "hoistingLimits": "workspaces"
  }
}<|MERGE_RESOLUTION|>--- conflicted
+++ resolved
@@ -19,13 +19,9 @@
   "dependencies": {
     "@apollo/server": "^4.9.1",
     "@auth/prisma-adapter": "^1.0.1",
-<<<<<<< HEAD
-    "@aws-sdk/client-s3": "^3.378.0",
+    "@aws-sdk/client-s3": "^3.388.0",
     "@google-cloud/opentelemetry-cloud-monitoring-exporter": "^0.17.0",
     "@google-cloud/opentelemetry-cloud-trace-exporter": "^2.1.0",
-=======
-    "@aws-sdk/client-s3": "^3.388.0",
->>>>>>> 91619b87
     "@nestjs/apollo": "^12.0.7",
     "@nestjs/common": "^10.1.3",
     "@nestjs/core": "^10.1.3",
@@ -36,7 +32,6 @@
     "@node-rs/argon2": "^1.5.2",
     "@node-rs/crc32": "^1.7.2",
     "@node-rs/jsonwebtoken": "^0.2.3",
-<<<<<<< HEAD
     "@opentelemetry/api": "^1.4.1",
     "@opentelemetry/instrumentation": "^0.41.1",
     "@opentelemetry/instrumentation-graphql": "^0.35.0",
@@ -50,9 +45,6 @@
     "@prisma/client": "^5.1.1",
     "@prisma/instrumentation": "^5.0.0",
     "@socket.io/redis-adapter": "^8.2.1",
-=======
-    "@prisma/client": "^5.1.1",
->>>>>>> 91619b87
     "cookie-parser": "^1.4.6",
     "dotenv": "^16.3.1",
     "express": "^4.18.2",
@@ -63,14 +55,9 @@
     "graphql-upload": "^16.0.2",
     "ioredis": "^5.3.2",
     "lodash-es": "^4.17.21",
-<<<<<<< HEAD
-    "next-auth": "^4.22.1",
-    "nodemailer": "^6.9.3",
-    "on-headers": "^1.0.2",
-=======
     "next-auth": "4.22.1",
     "nodemailer": "^6.9.4",
->>>>>>> 91619b87
+    "on-headers": "^1.0.2",
     "parse-duration": "^1.1.0",
     "pretty-time": "^1.1.0",
     "prisma": "^5.1.1",

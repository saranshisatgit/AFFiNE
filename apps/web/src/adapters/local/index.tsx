import { DebugLogger } from '@affine/debug';
import { initEmptyPage, initPageWithPreloading } from '@affine/env/blocksuite';
import {
  DEFAULT_HELLO_WORLD_PAGE_ID,
  DEFAULT_WORKSPACE_NAME,
  PageNotFoundError,
} from '@affine/env/constant';
import type { LocalIndexedDBDownloadProvider } from '@affine/env/workspace';
import type { WorkspaceAdapter } from '@affine/env/workspace';
import {
  LoadPriority,
  ReleaseType,
  WorkspaceFlavour,
} from '@affine/env/workspace';
import {
  CRUD,
  saveWorkspaceToLocalStorage,
} from '@affine/workspace/local/crud';
import { createIndexedDBDownloadProvider } from '@affine/workspace/providers';
import {
  createEmptyBlockSuiteWorkspace,
  useStaticBlockSuiteWorkspace,
} from '@affine/workspace/utils';
import { nanoid } from '@blocksuite/store';

import {
  BlockSuitePageList,
  NewWorkspaceSettingDetail,
  PageDetailEditor,
  Provider,
  WorkspaceHeader,
} from '../shared';

const logger = new DebugLogger('use-create-first-workspace');

export const LocalAdapter: WorkspaceAdapter<WorkspaceFlavour.LOCAL> = {
  releaseType: ReleaseType.STABLE,
  flavour: WorkspaceFlavour.LOCAL,
  loadPriority: LoadPriority.LOW,
  Events: {
    'app:init': () => {
      const blockSuiteWorkspace = createEmptyBlockSuiteWorkspace(
        nanoid(),
        WorkspaceFlavour.LOCAL
      );
      blockSuiteWorkspace.meta.setName(DEFAULT_WORKSPACE_NAME);
      const page = blockSuiteWorkspace.createPage({
        id: DEFAULT_HELLO_WORLD_PAGE_ID,
      });
      if (runtimeConfig.enablePreloading) {
        initPageWithPreloading(page).catch(err => {
          logger.error('init page with preloading failed', err);
        });
      } else {
        initEmptyPage(page).catch(error => {
          logger.error('init page with empty failed', error);
        });
      }
      blockSuiteWorkspace.setPageMeta(page.id, {
        jumpOnce: true,
      });
      const provider = createIndexedDBDownloadProvider(
        blockSuiteWorkspace.id,
        blockSuiteWorkspace.doc,
        {
          awareness: blockSuiteWorkspace.awarenessStore.awareness,
        }
      ) as LocalIndexedDBDownloadProvider;
      provider.sync();
      provider.whenReady.catch(console.error);
      saveWorkspaceToLocalStorage(blockSuiteWorkspace.id);
      logger.debug('create first workspace');
      return [blockSuiteWorkspace.id];
    },
  },
  CRUD,
  UI: {
    Header: WorkspaceHeader,
<<<<<<< HEAD
    Provider,
    PageDetail: ({ currentWorkspace, currentPageId, onLoadEditor }) => {
      const page = currentWorkspace.blockSuiteWorkspace.getPage(currentPageId);
=======
    Provider: ({ children }) => {
      return <>{children}</>;
    },
    PageDetail: ({ currentWorkspaceId, currentPageId, onLoadEditor }) => {
      const workspace = useStaticBlockSuiteWorkspace(currentWorkspaceId);
      const page = workspace.getPage(currentPageId);
>>>>>>> 3d15c60c
      if (!page) {
        throw new PageNotFoundError(workspace, currentPageId);
      }
      return (
        <>
          <PageDetailEditor
            pageId={currentPageId}
            onInit={initEmptyPage}
            onLoad={onLoadEditor}
            workspace={workspace}
          />
        </>
      );
    },
    PageList: ({ blockSuiteWorkspace, onOpenPage, collection }) => {
      return (
        <BlockSuitePageList
          listType="all"
          collection={collection}
          onOpenPage={onOpenPage}
          blockSuiteWorkspace={blockSuiteWorkspace}
        />
      );
    },
    NewSettingsDetail: ({
      currentWorkspaceId,
      onDeleteWorkspace,
      onTransformWorkspace,
    }) => {
      return (
        <NewWorkspaceSettingDetail
          onDeleteWorkspace={onDeleteWorkspace}
          workspaceId={currentWorkspaceId}
          onTransferWorkspace={onTransformWorkspace}
        />
      );
    },
  },
};<|MERGE_RESOLUTION|>--- conflicted
+++ resolved
@@ -76,18 +76,10 @@
   CRUD,
   UI: {
     Header: WorkspaceHeader,
-<<<<<<< HEAD
     Provider,
-    PageDetail: ({ currentWorkspace, currentPageId, onLoadEditor }) => {
-      const page = currentWorkspace.blockSuiteWorkspace.getPage(currentPageId);
-=======
-    Provider: ({ children }) => {
-      return <>{children}</>;
-    },
     PageDetail: ({ currentWorkspaceId, currentPageId, onLoadEditor }) => {
       const workspace = useStaticBlockSuiteWorkspace(currentWorkspaceId);
       const page = workspace.getPage(currentPageId);
->>>>>>> 3d15c60c
       if (!page) {
         throw new PageNotFoundError(workspace, currentPageId);
       }

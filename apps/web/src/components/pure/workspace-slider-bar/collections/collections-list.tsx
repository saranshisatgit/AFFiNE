--- conflicted
+++ resolved
@@ -255,13 +255,8 @@
 };
 export const CollectionsList = ({ currentWorkspace }: CollectionsListProps) => {
   const metas = useBlockSuitePageMeta(currentWorkspace.blockSuiteWorkspace);
-<<<<<<< HEAD
-  const { savedCollections } = useSavedCollections();
+  const { savedCollections } = useSavedCollections(currentWorkspace.id);
   const getPageInfo = useGetPageInfoById(currentWorkspace.blockSuiteWorkspace);
-=======
-  const { savedCollections } = useSavedCollections(currentWorkspace.id);
-  const getPageInfo = useGetPageInfoById();
->>>>>>> 0230cea1
   return (
     <div data-testid="collections" className={styles.wrapper}>
       {savedCollections

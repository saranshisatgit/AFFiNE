--- conflicted
+++ resolved
@@ -14,14 +14,9 @@
 } from '@affine/env/workspace';
 import { WorkspaceFlavour } from '@affine/env/workspace';
 import { useAFFiNEI18N } from '@affine/i18n/hooks';
-<<<<<<< HEAD
-import { rootCurrentWorkspaceIdAtom } from '@affine/workspace/atom';
-=======
 import type { RootWorkspaceMetadata } from '@affine/workspace/atom';
->>>>>>> 3d15c60c
 import { HelpIcon, ImportIcon, PlusIcon } from '@blocksuite/icons';
 import type { DragEndEvent } from '@dnd-kit/core';
-import { useAtomValue } from 'jotai';
 import { useCallback, useRef } from 'react';
 
 import type { AllWorkspace } from '../../../shared';
@@ -171,7 +166,6 @@
   onMoveWorkspace,
 }: WorkspaceModalProps) => {
   const t = useAFFiNEI18N();
-  const workspaceId = useAtomValue(rootCurrentWorkspaceIdAtom);
   return (
     <Modal open={open} onClose={onClose}>
       <ModalWrapper
@@ -234,7 +228,7 @@
             />
           </StyledModalContent>
         </ScrollableContainer>
-        {workspaceId && <Footer />}
+        <Footer />
       </ModalWrapper>
     </Modal>
   );

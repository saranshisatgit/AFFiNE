--- conflicted
+++ resolved
@@ -160,28 +160,14 @@
     }
 
     return (
-<<<<<<< HEAD
       <AdapterProviderWrapper>
-=======
-      <>
-        {/* load all workspaces is costly, do not block the whole UI */}
-        <Suspense fallback={null}>
-          <AllWorkspaceModals />
-          <CurrentWorkspaceContext>
-            {/* fixme(himself65): don't re-render whole modals */}
-            <CurrentWorkspaceModals key={currentWorkspaceId} />
-          </CurrentWorkspaceContext>
-        </Suspense>
->>>>>>> 3d15c60c
         <CurrentWorkspaceContext>
           <Suspense fallback={<WorkspaceFallback />}>
             <WorkspaceLayoutInner>
               {/* load all workspaces is costly, do not block the whole UI */}
               <Suspense fallback={null}>
-                <AllWorkspaceContext>
-                  <AllWorkspaceModals />
-                  <CurrentWorkspaceModals />
-                </AllWorkspaceContext>
+                <AllWorkspaceModals />
+                <CurrentWorkspaceModals />
               </Suspense>
               {children}
             </WorkspaceLayoutInner>

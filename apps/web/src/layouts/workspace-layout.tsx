--- conflicted
+++ resolved
@@ -39,11 +39,6 @@
 import type { FC, PropsWithChildren, ReactElement } from 'react';
 import { lazy, Suspense, useCallback, useEffect, useMemo } from 'react';
 
-<<<<<<< HEAD
-import type { SettingAtom } from '../atoms';
-=======
-import { WorkspaceAdapters } from '../adapters/workspace';
->>>>>>> 6395521f
 import {
   openQuickSearchModalAtom,
   openSettingModalAtom,

--- conflicted
+++ resolved
@@ -200,9 +200,6 @@
             );
 
             await adapter.CRUD.delete(workspace as any);
-<<<<<<< HEAD
-            await moveLocalBlobStorage(workspace.id, newId);
-=======
             console.log('migrated', oldMeta.id, newId);
             const index = newMetadata.findIndex(meta => meta.id === oldMeta.id);
             newMetadata[index] = {
@@ -210,8 +207,7 @@
               id: newId,
               version: WorkspaceVersion.SubDoc,
             };
-            await migrateLocalBlobStorage(workspace.id, newId);
->>>>>>> a2dae0d5
+            await moveLocalBlobStorage(workspace.id, newId);
           };
 
           // create a new workspace and push it to metadata

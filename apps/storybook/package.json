{
  "name": "@affine/storybook",
  "private": true,
  "scripts": {
    "dev": "storybook dev -p 6006",
    "build": "NODE_OPTIONS=--max_old_space_size=4096 storybook build",
    "test": "test-storybook"
  },
  "dependencies": {
    "@affine/component": "workspace:*",
    "@affine/i18n": "workspace:*",
    "@storybook/addon-actions": "^7.1.1",
    "@storybook/addon-essentials": "^7.1.1",
    "@storybook/addon-interactions": "^7.1.1",
    "@storybook/addon-links": "^7.1.1",
    "@storybook/addon-storysource": "^7.1.1",
    "@storybook/blocks": "^7.1.1",
    "@storybook/builder-vite": "^7.1.1",
    "@storybook/jest": "^0.1.0",
    "@storybook/react": "^7.1.1",
    "@storybook/react-vite": "^7.1.1",
    "@storybook/test-runner": "^0.11.0",
    "@storybook/testing-library": "^0.2.0",
    "@vitejs/plugin-react": "^4.0.3",
    "concurrently": "^8.2.0",
    "jest-mock": "^29.6.2",
    "serve": "^14.2.0",
    "storybook": "^7.1.1",
    "storybook-dark-mode": "^3.0.0",
    "wait-on": "^7.0.1"
  },
  "devDependencies": {
<<<<<<< HEAD
    "@blocksuite/block-std": "0.0.0-20230807164933-9f6fb698-nightly",
    "@blocksuite/blocks": "0.0.0-20230807164933-9f6fb698-nightly",
    "@blocksuite/editor": "0.0.0-20230807164933-9f6fb698-nightly",
    "@blocksuite/global": "0.0.0-20230807164933-9f6fb698-nightly",
    "@blocksuite/icons": "^2.1.30",
    "@blocksuite/lit": "0.0.0-20230807164933-9f6fb698-nightly",
    "@blocksuite/store": "0.0.0-20230807164933-9f6fb698-nightly",
=======
    "@blocksuite/block-std": "0.0.0-20230808131052-ef3445a9-nightly",
    "@blocksuite/blocks": "0.0.0-20230808131052-ef3445a9-nightly",
    "@blocksuite/editor": "0.0.0-20230808131052-ef3445a9-nightly",
    "@blocksuite/global": "0.0.0-20230808131052-ef3445a9-nightly",
    "@blocksuite/icons": "^2.1.30",
    "@blocksuite/lit": "0.0.0-20230808131052-ef3445a9-nightly",
    "@blocksuite/store": "0.0.0-20230808131052-ef3445a9-nightly",
>>>>>>> 881424d0
    "react": "18.2.0",
    "react-dom": "18.2.0"
  },
  "peerDependencies": {
    "@blocksuite/blocks": "*",
    "@blocksuite/editor": "*",
    "@blocksuite/global": "*",
    "@blocksuite/icons": "*",
    "@blocksuite/lit": "*",
    "@blocksuite/store": "*"
  },
  "version": "0.8.0-canary.13"
}<|MERGE_RESOLUTION|>--- conflicted
+++ resolved
@@ -30,15 +30,6 @@
     "wait-on": "^7.0.1"
   },
   "devDependencies": {
-<<<<<<< HEAD
-    "@blocksuite/block-std": "0.0.0-20230807164933-9f6fb698-nightly",
-    "@blocksuite/blocks": "0.0.0-20230807164933-9f6fb698-nightly",
-    "@blocksuite/editor": "0.0.0-20230807164933-9f6fb698-nightly",
-    "@blocksuite/global": "0.0.0-20230807164933-9f6fb698-nightly",
-    "@blocksuite/icons": "^2.1.30",
-    "@blocksuite/lit": "0.0.0-20230807164933-9f6fb698-nightly",
-    "@blocksuite/store": "0.0.0-20230807164933-9f6fb698-nightly",
-=======
     "@blocksuite/block-std": "0.0.0-20230808131052-ef3445a9-nightly",
     "@blocksuite/blocks": "0.0.0-20230808131052-ef3445a9-nightly",
     "@blocksuite/editor": "0.0.0-20230808131052-ef3445a9-nightly",
@@ -46,7 +37,6 @@
     "@blocksuite/icons": "^2.1.30",
     "@blocksuite/lit": "0.0.0-20230808131052-ef3445a9-nightly",
     "@blocksuite/store": "0.0.0-20230808131052-ef3445a9-nightly",
->>>>>>> 881424d0
     "react": "18.2.0",
     "react-dom": "18.2.0"
   },

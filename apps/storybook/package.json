{
  "name": "@affine/storybook",
  "private": true,
  "scripts": {
    "dev": "storybook dev -p 6006",
    "build": "NODE_OPTIONS=--max_old_space_size=4096 storybook build",
    "test": "test-storybook"
  },
  "dependencies": {
    "@affine/component": "workspace:*",
    "@affine/i18n": "workspace:*",
    "@storybook/addon-actions": "^7.0.24",
    "@storybook/addon-essentials": "^7.0.24",
    "@storybook/addon-interactions": "^7.0.24",
    "@storybook/addon-links": "^7.0.24",
    "@storybook/addon-storysource": "^7.0.24",
    "@storybook/blocks": "^7.0.24",
    "@storybook/builder-vite": "^7.0.24",
    "@storybook/jest": "^0.1.0",
    "@storybook/react": "^7.0.24",
    "@storybook/react-vite": "^7.0.24",
    "@storybook/test-runner": "^0.11.0",
    "@storybook/testing-library": "^0.2.0",
    "@vitejs/plugin-react": "^4.0.1",
    "concurrently": "^8.2.0",
    "jest-mock": "^29.5.0",
    "serve": "^14.2.0",
    "storybook": "^7.0.24",
    "storybook-dark-mode": "^3.0.0",
    "wait-on": "^7.0.1"
  },
  "devDependencies": {
<<<<<<< HEAD
    "@blocksuite/block-std": "0.0.0-20230629103121-76e6587d-nightly",
    "@blocksuite/blocks": "0.0.0-20230629103121-76e6587d-nightly",
    "@blocksuite/editor": "0.0.0-20230629103121-76e6587d-nightly",
    "@blocksuite/global": "0.0.0-20230629103121-76e6587d-nightly",
    "@blocksuite/icons": "^2.1.24",
    "@blocksuite/lit": "0.0.0-20230629103121-76e6587d-nightly",
    "@blocksuite/store": "0.0.0-20230629103121-76e6587d-nightly",
=======
    "@blocksuite/block-std": "0.0.0-20230630081054-55a25248-nightly",
    "@blocksuite/blocks": "0.0.0-20230630081054-55a25248-nightly",
    "@blocksuite/editor": "0.0.0-20230630081054-55a25248-nightly",
    "@blocksuite/global": "0.0.0-20230630081054-55a25248-nightly",
    "@blocksuite/icons": "^2.1.23",
    "@blocksuite/lit": "0.0.0-20230630081054-55a25248-nightly",
    "@blocksuite/store": "0.0.0-20230630081054-55a25248-nightly",
>>>>>>> b597dbd8
    "react": "18.3.0-canary-8ec962d82-20230623",
    "react-dom": "18.3.0-canary-8ec962d82-20230623"
  },
  "peerDependencies": {
    "@blocksuite/blocks": "*",
    "@blocksuite/editor": "*",
    "@blocksuite/global": "*",
    "@blocksuite/icons": "*",
    "@blocksuite/lit": "*",
    "@blocksuite/store": "*"
  },
  "version": "0.7.0-canary.26"
}<|MERGE_RESOLUTION|>--- conflicted
+++ resolved
@@ -30,23 +30,13 @@
     "wait-on": "^7.0.1"
   },
   "devDependencies": {
-<<<<<<< HEAD
-    "@blocksuite/block-std": "0.0.0-20230629103121-76e6587d-nightly",
-    "@blocksuite/blocks": "0.0.0-20230629103121-76e6587d-nightly",
-    "@blocksuite/editor": "0.0.0-20230629103121-76e6587d-nightly",
-    "@blocksuite/global": "0.0.0-20230629103121-76e6587d-nightly",
-    "@blocksuite/icons": "^2.1.24",
-    "@blocksuite/lit": "0.0.0-20230629103121-76e6587d-nightly",
-    "@blocksuite/store": "0.0.0-20230629103121-76e6587d-nightly",
-=======
     "@blocksuite/block-std": "0.0.0-20230630081054-55a25248-nightly",
     "@blocksuite/blocks": "0.0.0-20230630081054-55a25248-nightly",
     "@blocksuite/editor": "0.0.0-20230630081054-55a25248-nightly",
     "@blocksuite/global": "0.0.0-20230630081054-55a25248-nightly",
-    "@blocksuite/icons": "^2.1.23",
+    "@blocksuite/icons": "^2.1.24",
     "@blocksuite/lit": "0.0.0-20230630081054-55a25248-nightly",
     "@blocksuite/store": "0.0.0-20230630081054-55a25248-nightly",
->>>>>>> b597dbd8
     "react": "18.3.0-canary-8ec962d82-20230623",
     "react-dom": "18.3.0-canary-8ec962d82-20230623"
   },

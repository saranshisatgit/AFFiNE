--- conflicted
+++ resolved
@@ -36,16 +36,10 @@
     "@blocksuite/editor": "0.0.0-20230825054009-a12544d6-nightly",
     "@blocksuite/global": "0.0.0-20230825054009-a12544d6-nightly",
     "@blocksuite/icons": "^2.1.31",
-<<<<<<< HEAD
-    "@blocksuite/lit": "0.0.0-20230824205952-3df3727b-nightly",
-    "@blocksuite/store": "0.0.0-20230824205952-3df3727b-nightly",
-    "@tomfreudenberg/next-auth-mock": "^0.5.6",
-    "chromatic": "^6.22.0",
-=======
     "@blocksuite/lit": "0.0.0-20230825054009-a12544d6-nightly",
     "@blocksuite/store": "0.0.0-20230825054009-a12544d6-nightly",
+    "@tomfreudenberg/next-auth-mock": "^0.5.6",
     "chromatic": "^6.24.0",
->>>>>>> 18a9d67e
     "react": "18.2.0",
     "react-dom": "18.2.0",
     "storybook-addon-react-router-v6": "^2.0.5"

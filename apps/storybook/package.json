--- conflicted
+++ resolved
@@ -25,11 +25,7 @@
     "concurrently": "^8.2.0",
     "jest-mock": "^29.6.1",
     "serve": "^14.2.0",
-<<<<<<< HEAD
-    "storybook": "^7.0.26",
-=======
     "storybook": "^7.1.0",
->>>>>>> 00718f8c
     "storybook-dark-mode": "^3.0.0",
     "wait-on": "^7.0.1"
   },

--- conflicted
+++ resolved
@@ -26,28 +26,11 @@
     "jest-mock": "^29.6.2",
     "serve": "^14.2.0",
     "ses": "^0.18.7",
-<<<<<<< HEAD
-    "storybook": "^7.2.3",
-=======
     "storybook": "^7.3.1",
->>>>>>> da3dd1e3
     "storybook-dark-mode": "^3.0.1",
     "wait-on": "^7.0.1"
   },
   "devDependencies": {
-<<<<<<< HEAD
-    "@blocksuite/block-std": "0.0.0-20230816084758-3be96d22-nightly",
-    "@blocksuite/blocks": "0.0.0-20230816084758-3be96d22-nightly",
-    "@blocksuite/editor": "0.0.0-20230816084758-3be96d22-nightly",
-    "@blocksuite/global": "0.0.0-20230816084758-3be96d22-nightly",
-    "@blocksuite/icons": "^2.1.31",
-    "@blocksuite/lit": "0.0.0-20230816084758-3be96d22-nightly",
-    "@blocksuite/store": "0.0.0-20230816084758-3be96d22-nightly",
-    "chromatic": "^6.22.0",
-    "react": "18.2.0",
-    "react-dom": "18.2.0",
-    "storybook-addon-react-router-v6": "^2.0.4"
-=======
     "@blocksuite/block-std": "0.0.0-20230817030423-20f3821a-nightly",
     "@blocksuite/blocks": "0.0.0-20230817030423-20f3821a-nightly",
     "@blocksuite/editor": "0.0.0-20230817030423-20f3821a-nightly",
@@ -60,7 +43,6 @@
     "react-dom": "18.2.0",
     "storybook-addon-react-router-v6": "^2.0.4",
     "vite-plugin-turbosnap": "^1.0.2"
->>>>>>> da3dd1e3
   },
   "peerDependencies": {
     "@blocksuite/blocks": "*",
@@ -70,9 +52,5 @@
     "@blocksuite/lit": "*",
     "@blocksuite/store": "*"
   },
-<<<<<<< HEAD
-  "version": "0.8.0-canary.23"
-=======
   "version": "0.8.0-canary.25"
->>>>>>> da3dd1e3
 }
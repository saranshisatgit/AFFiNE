{
  "name": "@affine/storybook",
  "private": true,
  "scripts": {
    "dev": "storybook dev -p 6006",
    "build": "storybook build",
    "test": "test-storybook"
  },
  "dependencies": {
    "@affine/component": "workspace:*",
    "@affine/i18n": "workspace:*",
    "@storybook/addon-actions": "^7.3.1",
    "@storybook/addon-essentials": "^7.3.1",
    "@storybook/addon-interactions": "^7.3.1",
    "@storybook/addon-links": "^7.3.1",
    "@storybook/addon-storysource": "^7.3.1",
    "@storybook/blocks": "^7.3.1",
    "@storybook/builder-vite": "^7.3.1",
    "@storybook/jest": "^0.2.1",
    "@storybook/react": "^7.3.1",
    "@storybook/react-vite": "^7.3.1",
    "@storybook/test-runner": "^0.13.0",
    "@storybook/testing-library": "^0.2.0",
    "@vitejs/plugin-react": "^4.0.4",
    "concurrently": "^8.2.0",
    "jest-mock": "^29.6.2",
    "serve": "^14.2.0",
    "ses": "^0.18.7",
    "storybook": "^7.3.1",
    "storybook-dark-mode": "^3.0.1",
    "wait-on": "^7.0.1"
  },
  "devDependencies": {
    "@blocksuite/block-std": "0.0.0-20230824081236-b25a3da9-nightly",
    "@blocksuite/blocks": "0.0.0-20230824081236-b25a3da9-nightly",
    "@blocksuite/editor": "0.0.0-20230824081236-b25a3da9-nightly",
    "@blocksuite/global": "0.0.0-20230824081236-b25a3da9-nightly",
    "@blocksuite/icons": "^2.1.31",
<<<<<<< HEAD
    "@blocksuite/lit": "0.0.0-20230823134503-134d8f1a-nightly",
    "@blocksuite/store": "0.0.0-20230823134503-134d8f1a-nightly",
    "@tomfreudenberg/next-auth-mock": "^0.5.6",
=======
    "@blocksuite/lit": "0.0.0-20230824081236-b25a3da9-nightly",
    "@blocksuite/store": "0.0.0-20230824081236-b25a3da9-nightly",
>>>>>>> 61ac597c
    "chromatic": "^6.22.0",
    "react": "18.2.0",
    "react-dom": "18.2.0",
    "storybook-addon-react-router-v6": "^2.0.4"
  },
  "peerDependencies": {
    "@blocksuite/blocks": "*",
    "@blocksuite/editor": "*",
    "@blocksuite/global": "*",
    "@blocksuite/icons": "*",
    "@blocksuite/lit": "*",
    "@blocksuite/store": "*"
  },
  "version": "0.8.0-canary.34"
}<|MERGE_RESOLUTION|>--- conflicted
+++ resolved
@@ -36,14 +36,9 @@
     "@blocksuite/editor": "0.0.0-20230824081236-b25a3da9-nightly",
     "@blocksuite/global": "0.0.0-20230824081236-b25a3da9-nightly",
     "@blocksuite/icons": "^2.1.31",
-<<<<<<< HEAD
-    "@blocksuite/lit": "0.0.0-20230823134503-134d8f1a-nightly",
-    "@blocksuite/store": "0.0.0-20230823134503-134d8f1a-nightly",
-    "@tomfreudenberg/next-auth-mock": "^0.5.6",
-=======
     "@blocksuite/lit": "0.0.0-20230824081236-b25a3da9-nightly",
     "@blocksuite/store": "0.0.0-20230824081236-b25a3da9-nightly",
->>>>>>> 61ac597c
+    "@tomfreudenberg/next-auth-mock": "^0.5.6",
     "chromatic": "^6.22.0",
     "react": "18.2.0",
     "react-dom": "18.2.0",

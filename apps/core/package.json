{
  "name": "@affine/core",
  "type": "module",
  "private": true,
  "version": "0.8.0-canary.18",
  "scripts": {
    "build": "yarn -T run build-core",
    "dev": "yarn -T run dev-core",
    "static-server": "ts-node-esm ./server.mts"
  },
  "dependencies": {
    "@affine-test/fixtures": "workspace:*",
    "@affine/component": "workspace:*",
    "@affine/debug": "workspace:*",
    "@affine/env": "workspace:*",
    "@affine/graphql": "workspace:*",
    "@affine/i18n": "workspace:*",
    "@affine/jotai": "workspace:*",
    "@affine/templates": "workspace:*",
    "@affine/workspace": "workspace:*",
    "@blocksuite/block-std": "0.0.0-20230811080927-c830f4d4-nightly",
    "@blocksuite/blocks": "0.0.0-20230811080927-c830f4d4-nightly",
    "@blocksuite/editor": "0.0.0-20230811080927-c830f4d4-nightly",
    "@blocksuite/global": "0.0.0-20230811080927-c830f4d4-nightly",
    "@blocksuite/icons": "^2.1.31",
    "@blocksuite/lit": "0.0.0-20230811080927-c830f4d4-nightly",
    "@blocksuite/store": "0.0.0-20230811080927-c830f4d4-nightly",
    "@dnd-kit/core": "^6.0.8",
    "@dnd-kit/sortable": "^7.0.2",
    "@emotion/cache": "^11.11.0",
    "@emotion/react": "^11.11.1",
    "@emotion/server": "^11.11.0",
    "@emotion/styled": "^11.11.0",
<<<<<<< HEAD
    "@mui/material": "^5.14.2",
    "@radix-ui/react-select": "^1.2.2",
=======
    "@mui/material": "^5.14.4",
>>>>>>> 91619b87
    "@react-hookz/web": "^23.1.0",
    "@toeverything/components": "^0.0.10",
    "async-call-rpc": "^6.3.1",
    "cmdk": "^0.2.0",
    "css-spring": "^4.1.0",
    "cssnano": "^6.0.1",
    "graphql": "^16.7.1",
    "intl-segmenter-polyfill-rs": "^0.1.5",
    "jotai": "^2.3.1",
    "jotai-devtools": "^0.6.1",
    "lit": "^2.8.0",
    "lottie-web": "^5.12.2",
    "mini-css-extract-plugin": "^2.7.6",
    "next-auth": "^4.22.1",
    "next-themes": "^0.2.1",
    "postcss-loader": "^7.3.3",
    "react": "18.2.0",
    "react-dom": "18.2.0",
    "react-is": "18.2.0",
    "react-resizable-panels": "^0.0.54",
    "react-router-dom": "^6.15.0",
    "rxjs": "^7.8.1",
    "ses": "^0.18.7",
<<<<<<< HEAD
    "swr": "2.1.5",
    "valtio": "^1.10.6",
=======
    "swr": "2.2.1",
>>>>>>> 91619b87
    "y-protocols": "^1.0.5",
    "yjs": "^13.6.7",
    "zod": "^3.21.4"
  },
  "devDependencies": {
<<<<<<< HEAD
    "@aws-sdk/client-s3": "^3.378.0",
    "@perfsee/webpack": "^1.8.2",
=======
    "@perfsee/webpack": "^1.8.4",
>>>>>>> 91619b87
    "@pmmmwh/react-refresh-webpack-plugin": "^0.5.10",
    "@sentry/webpack-plugin": "^2.6.2",
    "@svgr/webpack": "^8.0.1",
<<<<<<< HEAD
    "@swc/core": "^1.3.74",
    "@types/lodash-es": "^4.17.8",
=======
    "@swc/core": "^1.3.76",
>>>>>>> 91619b87
    "@types/webpack-env": "^1.18.1",
    "copy-webpack-plugin": "^11.0.0",
    "css-loader": "^6.8.1",
    "express": "^4.18.2",
    "html-webpack-plugin": "^5.5.3",
    "lodash-es": "^4.17.21",
    "mime-types": "^2.1.35",
    "raw-loader": "^4.0.2",
    "source-map-loader": "^4.0.1",
    "style-loader": "^3.3.3",
    "swc-loader": "^0.2.3",
    "swc-plugin-coverage-instrument": "^0.0.20",
    "thread-loader": "^4.0.2",
    "ts-node": "^10.9.1",
    "webpack": "^5.88.2",
    "webpack-cli": "^5.1.4",
    "webpack-dev-server": "^4.15.1",
    "webpack-merge": "^5.9.0"
  }
}<|MERGE_RESOLUTION|>--- conflicted
+++ resolved
@@ -31,12 +31,8 @@
     "@emotion/react": "^11.11.1",
     "@emotion/server": "^11.11.0",
     "@emotion/styled": "^11.11.0",
-<<<<<<< HEAD
-    "@mui/material": "^5.14.2",
+    "@mui/material": "^5.14.4",
     "@radix-ui/react-select": "^1.2.2",
-=======
-    "@mui/material": "^5.14.4",
->>>>>>> 91619b87
     "@react-hookz/web": "^23.1.0",
     "@toeverything/components": "^0.0.10",
     "async-call-rpc": "^6.3.1",
@@ -60,32 +56,20 @@
     "react-router-dom": "^6.15.0",
     "rxjs": "^7.8.1",
     "ses": "^0.18.7",
-<<<<<<< HEAD
-    "swr": "2.1.5",
+    "swr": "2.2.1",
     "valtio": "^1.10.6",
-=======
-    "swr": "2.2.1",
->>>>>>> 91619b87
     "y-protocols": "^1.0.5",
     "yjs": "^13.6.7",
     "zod": "^3.21.4"
   },
   "devDependencies": {
-<<<<<<< HEAD
     "@aws-sdk/client-s3": "^3.378.0",
     "@perfsee/webpack": "^1.8.2",
-=======
-    "@perfsee/webpack": "^1.8.4",
->>>>>>> 91619b87
     "@pmmmwh/react-refresh-webpack-plugin": "^0.5.10",
     "@sentry/webpack-plugin": "^2.6.2",
     "@svgr/webpack": "^8.0.1",
-<<<<<<< HEAD
-    "@swc/core": "^1.3.74",
+    "@swc/core": "^1.3.76",
     "@types/lodash-es": "^4.17.8",
-=======
-    "@swc/core": "^1.3.76",
->>>>>>> 91619b87
     "@types/webpack-env": "^1.18.1",
     "copy-webpack-plugin": "^11.0.0",
     "css-loader": "^6.8.1",

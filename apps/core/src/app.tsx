--- conflicted
+++ resolved
@@ -5,15 +5,7 @@
 import { WorkspaceFallback } from '@affine/component/workspace';
 import { createI18n, setUpLanguage } from '@affine/i18n';
 import { CacheProvider } from '@emotion/react';
-<<<<<<< HEAD
-import type { RouterState } from '@remix-run/router';
-import {
-  currentPageIdAtom,
-  currentWorkspaceIdAtom,
-} from '@toeverything/plugin-infra/manager';
 import { SessionProvider } from 'next-auth/react';
-=======
->>>>>>> 00718f8c
 import type { PropsWithChildren, ReactElement } from 'react';
 import { lazy, memo, Suspense, useEffect } from 'react';
 import { RouterProvider } from 'react-router-dom';
@@ -51,27 +43,19 @@
   }, []);
   return (
     <CacheProvider value={cache}>
-<<<<<<< HEAD
       <SessionProvider>
         <AffineContext>
           <DebugProvider>
             <Suspense fallback={<WorkspaceFallback key="RootPageLoading" />}>
-              <RouterProvider router={router} />
+              <RouterProvider
+                fallbackElement={<WorkspaceFallback key="RouterFallback" />}
+                router={router}
+                future={future}
+              />
             </Suspense>
           </DebugProvider>
         </AffineContext>
       </SessionProvider>
-=======
-      <AffineContext>
-        <DebugProvider>
-          <RouterProvider
-            fallbackElement={<WorkspaceFallback key="RouterFallback" />}
-            router={router}
-            future={future}
-          />
-        </DebugProvider>
-      </AffineContext>
->>>>>>> 00718f8c
     </CacheProvider>
   );
 });
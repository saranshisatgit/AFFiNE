<<<<<<< HEAD
import { migrateToSubdoc } from '@affine/env/blocksuite';
import { setupGlobal } from '@affine/env/global';
import type { LocalIndexedDBDownloadProvider } from '@affine/env/workspace';
import { WorkspaceFlavour, WorkspaceVersion } from '@affine/env/workspace';
import { type WorkspaceAdapter } from '@affine/env/workspace';
import type { RootWorkspaceMetadata } from '@affine/workspace/atom';
import { workspaceAdaptersAtom } from '@affine/workspace/atom';
import {
  moveLocalBlobStorage,
  upgradeV1ToV2,
} from '@affine/workspace/migration';
import { createIndexedDBDownloadProvider } from '@affine/workspace/providers';
=======
>>>>>>> e475aa4c
import { assertExists } from '@blocksuite/global/utils';
import { createRoot } from 'react-dom/client';

<<<<<<< HEAD
import { WorkspaceAdapters } from './adapters/workspace';

// bootstrap
setupGlobal();

rootStore.set(
  workspaceAdaptersAtom,
  WorkspaceAdapters as Record<
    WorkspaceFlavour,
    WorkspaceAdapter<WorkspaceFlavour>
  >
);

const value = localStorage.getItem('jotai-workspaces');
if (value) {
  try {
    const metadata = JSON.parse(value) as RootWorkspaceMetadata[];
    const promises: Promise<void>[] = [];
    const newMetadata = [...metadata];
    metadata.forEach(oldMeta => {
      if (!('version' in oldMeta)) {
        const adapter = WorkspaceAdapters[oldMeta.flavour];
        assertExists(adapter);
        const upgrade = async () => {
          const workspace = await adapter.CRUD.get(oldMeta.id);
          if (!workspace) {
            console.warn('cannot find workspace', oldMeta.id);
            return;
          }
          if (workspace.flavour !== WorkspaceFlavour.LOCAL) {
            console.warn('not supported');
            return;
          }
          const doc = workspace.blockSuiteWorkspace.doc;
          const provider = createIndexedDBDownloadProvider(workspace.id, doc, {
            awareness: workspace.blockSuiteWorkspace.awarenessStore.awareness,
          }) as LocalIndexedDBDownloadProvider;
          provider.sync();
          await provider.whenReady;
          const newDoc = migrateToSubdoc(doc);
          if (doc === newDoc) {
            console.log('doc not changed');
            return;
          }
          const newWorkspace = upgradeV1ToV2(workspace);

          const newId = await adapter.CRUD.create(
            newWorkspace.blockSuiteWorkspace
          );

          await adapter.CRUD.delete(workspace as any);
          console.log('migrated', oldMeta.id, newId);
          const index = newMetadata.findIndex(meta => meta.id === oldMeta.id);
          newMetadata[index] = {
            ...oldMeta,
            id: newId,
            version: WorkspaceVersion.SubDoc,
          };
          await moveLocalBlobStorage(workspace.id, newId);
        };

        // create a new workspace and push it to metadata
        promises.push(upgrade());
      }
    });

    Promise.all(promises)
      .then(() => {
        console.log('migration done');
      })
      .catch(() => {
        console.error('migration failed');
      })
      .finally(() => {
        localStorage.setItem('jotai-workspaces', JSON.stringify(newMetadata));
        window.dispatchEvent(new CustomEvent('migration-done'));
        window.$migrationDone = true;
      });
  } catch (e) {
    console.error('error when migrating data', e);
  }
}

// start app
import('./app').then(({ App }) => {
=======
async function main() {
  await import('./bootstrap/before-app');
  const { App } = await import('./app');
>>>>>>> e475aa4c
  const root = document.getElementById('app');
  assertExists(root);

  createRoot(root).render(<App />);
  await import('./bootstrap/register-plugins');
}

await main();<|MERGE_RESOLUTION|>--- conflicted
+++ resolved
@@ -1,112 +1,9 @@
-<<<<<<< HEAD
-import { migrateToSubdoc } from '@affine/env/blocksuite';
-import { setupGlobal } from '@affine/env/global';
-import type { LocalIndexedDBDownloadProvider } from '@affine/env/workspace';
-import { WorkspaceFlavour, WorkspaceVersion } from '@affine/env/workspace';
-import { type WorkspaceAdapter } from '@affine/env/workspace';
-import type { RootWorkspaceMetadata } from '@affine/workspace/atom';
-import { workspaceAdaptersAtom } from '@affine/workspace/atom';
-import {
-  moveLocalBlobStorage,
-  upgradeV1ToV2,
-} from '@affine/workspace/migration';
-import { createIndexedDBDownloadProvider } from '@affine/workspace/providers';
-=======
->>>>>>> e475aa4c
 import { assertExists } from '@blocksuite/global/utils';
 import { createRoot } from 'react-dom/client';
 
-<<<<<<< HEAD
-import { WorkspaceAdapters } from './adapters/workspace';
-
-// bootstrap
-setupGlobal();
-
-rootStore.set(
-  workspaceAdaptersAtom,
-  WorkspaceAdapters as Record<
-    WorkspaceFlavour,
-    WorkspaceAdapter<WorkspaceFlavour>
-  >
-);
-
-const value = localStorage.getItem('jotai-workspaces');
-if (value) {
-  try {
-    const metadata = JSON.parse(value) as RootWorkspaceMetadata[];
-    const promises: Promise<void>[] = [];
-    const newMetadata = [...metadata];
-    metadata.forEach(oldMeta => {
-      if (!('version' in oldMeta)) {
-        const adapter = WorkspaceAdapters[oldMeta.flavour];
-        assertExists(adapter);
-        const upgrade = async () => {
-          const workspace = await adapter.CRUD.get(oldMeta.id);
-          if (!workspace) {
-            console.warn('cannot find workspace', oldMeta.id);
-            return;
-          }
-          if (workspace.flavour !== WorkspaceFlavour.LOCAL) {
-            console.warn('not supported');
-            return;
-          }
-          const doc = workspace.blockSuiteWorkspace.doc;
-          const provider = createIndexedDBDownloadProvider(workspace.id, doc, {
-            awareness: workspace.blockSuiteWorkspace.awarenessStore.awareness,
-          }) as LocalIndexedDBDownloadProvider;
-          provider.sync();
-          await provider.whenReady;
-          const newDoc = migrateToSubdoc(doc);
-          if (doc === newDoc) {
-            console.log('doc not changed');
-            return;
-          }
-          const newWorkspace = upgradeV1ToV2(workspace);
-
-          const newId = await adapter.CRUD.create(
-            newWorkspace.blockSuiteWorkspace
-          );
-
-          await adapter.CRUD.delete(workspace as any);
-          console.log('migrated', oldMeta.id, newId);
-          const index = newMetadata.findIndex(meta => meta.id === oldMeta.id);
-          newMetadata[index] = {
-            ...oldMeta,
-            id: newId,
-            version: WorkspaceVersion.SubDoc,
-          };
-          await moveLocalBlobStorage(workspace.id, newId);
-        };
-
-        // create a new workspace and push it to metadata
-        promises.push(upgrade());
-      }
-    });
-
-    Promise.all(promises)
-      .then(() => {
-        console.log('migration done');
-      })
-      .catch(() => {
-        console.error('migration failed');
-      })
-      .finally(() => {
-        localStorage.setItem('jotai-workspaces', JSON.stringify(newMetadata));
-        window.dispatchEvent(new CustomEvent('migration-done'));
-        window.$migrationDone = true;
-      });
-  } catch (e) {
-    console.error('error when migrating data', e);
-  }
-}
-
-// start app
-import('./app').then(({ App }) => {
-=======
 async function main() {
   await import('./bootstrap/before-app');
   const { App } = await import('./app');
->>>>>>> e475aa4c
   const root = document.getElementById('app');
   assertExists(root);
 

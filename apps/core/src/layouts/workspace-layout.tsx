import { Content, displayFlex } from '@affine/component';
import {
  AppSidebarFallback,
  appSidebarResizingAtom,
} from '@affine/component/app-sidebar';
import { BlockHubWrapper } from '@affine/component/block-hub';
import type { DraggableTitleCellData } from '@affine/component/page-list';
import { StyledTitleLink } from '@affine/component/page-list';
import {
  MainContainer,
  ToolContainer,
  WorkspaceFallback,
} from '@affine/component/workspace';
import { useAFFiNEI18N } from '@affine/i18n/hooks';
import {
  rootBlockHubAtom,
  rootWorkspacesMetadataAtom,
} from '@affine/workspace/atom';
import { assertExists } from '@blocksuite/global/utils';
import type { DragEndEvent } from '@dnd-kit/core';
import {
  DndContext,
  DragOverlay,
  MouseSensor,
  pointerWithin,
  useDndContext,
  useSensor,
  useSensors,
} from '@dnd-kit/core';
import { useBlockSuitePageMeta } from '@toeverything/hooks/use-block-suite-page-meta';
import { usePassiveWorkspaceEffect } from '@toeverything/infra/__internal__/react';
import { currentWorkspaceIdAtom } from '@toeverything/infra/atom';
import { useAtom, useAtomValue, useSetAtom } from 'jotai';
import type { PropsWithChildren, ReactElement } from 'react';
import { lazy, Suspense, useCallback, useEffect } from 'react';
import { useLocation, useParams } from 'react-router-dom';
import { v4 as uuid } from 'uuid';
import { Map as YMap } from 'yjs';

import { openQuickSearchModalAtom, openSettingModalAtom } from '../atoms';
import { mainContainerAtom } from '../atoms/element';
import { useAppSetting } from '../atoms/settings';
import { AdapterProviderWrapper } from '../components/adapter-worksapce-wrapper';
import { AppContainer } from '../components/affine/app-container';
import { usePageHelper } from '../components/blocksuite/block-suite-page-list/utils';
import { MigrationFallback } from '../components/migration-fallback';
import type { IslandItemNames } from '../components/pure/help-island';
import { HelpIsland } from '../components/pure/help-island';
import { processCollectionsDrag } from '../components/pure/workspace-slider-bar/collections';
import {
  DROPPABLE_SIDEBAR_TRASH,
  RootAppSidebar,
} from '../components/root-app-sidebar';
import { useBlockSuiteMetaHelper } from '../hooks/affine/use-block-suite-meta-helper';
import { useCurrentWorkspace } from '../hooks/current/use-current-workspace';
import { useNavigateHelper } from '../hooks/use-navigate-helper';
import { useRegisterWorkspaceCommands } from '../hooks/use-register-workspace-commands';
import {
  AllWorkspaceModals,
  CurrentWorkspaceModals,
} from '../providers/modal-provider';
import { pathGenerator } from '../shared';
import { toast } from '../utils';

const CMDKQuickSearchModal = lazy(() =>
  import('../components/pure/cmdk').then(module => ({
    default: module.CMDKQuickSearchModal,
  }))
);

export const QuickSearch = () => {
  const [currentWorkspace] = useCurrentWorkspace();
  const [openQuickSearchModal, setOpenQuickSearchModalAtom] = useAtom(
    openQuickSearchModalAtom
  );
  const blockSuiteWorkspace = currentWorkspace?.blockSuiteWorkspace;

  if (!blockSuiteWorkspace) {
    return null;
  }

  return (
    <CMDKQuickSearchModal
      open={openQuickSearchModal}
      onOpenChange={setOpenQuickSearchModalAtom}
    />
  );
};

const showList: IslandItemNames[] = environment.isDesktop
  ? ['whatNew', 'contact', 'guide']
  : ['whatNew', 'contact'];

export const CurrentWorkspaceContext = ({
  children,
}: PropsWithChildren): ReactElement => {
  const workspaceId = useAtomValue(currentWorkspaceIdAtom);
  const metadata = useAtomValue(rootWorkspacesMetadataAtom);
  const exist = metadata.find(m => m.id === workspaceId);
  if (metadata.length === 0) {
    return <WorkspaceFallback key="no-workspace" />;
  }
  if (!workspaceId) {
    return <WorkspaceFallback key="finding-workspace-id" />;
  }
  if (!exist) {
    return <WorkspaceFallback key="workspace-not-found" />;
  }
  return <>{children}</>;
};

type WorkspaceLayoutProps = {
  incompatible?: boolean;
};

export const WorkspaceLayout = function WorkspacesSuspense({
  children,
  incompatible = false,
}: PropsWithChildren<WorkspaceLayoutProps>) {
  return (
    <AdapterProviderWrapper>
      <CurrentWorkspaceContext>
        {/* load all workspaces is costly, do not block the whole UI */}
        <Suspense>
          <AllWorkspaceModals />
          <CurrentWorkspaceModals />
        </Suspense>
        <Suspense fallback={<WorkspaceFallback />}>
          <WorkspaceLayoutInner incompatible={incompatible}>
            {children}
          </WorkspaceLayoutInner>
        </Suspense>
      </CurrentWorkspaceContext>
    </AdapterProviderWrapper>
  );
};

export const WorkspaceLayoutInner = ({
  children,
  incompatible = false,
}: PropsWithChildren<WorkspaceLayoutProps>) => {
  const [currentWorkspace] = useCurrentWorkspace();
  const { openPage } = useNavigateHelper();
  const pageHelper = usePageHelper(currentWorkspace.blockSuiteWorkspace);
  const t = useAFFiNEI18N();

  useRegisterWorkspaceCommands();

  useEffect(() => {
    // hotfix for blockVersions
    // this is a mistake in the
    //    0.8.0 ~ 0.8.1
    //    0.8.0-beta.0 ~ 0.8.0-beta.3
    //    0.8.0-canary.17 ~ 0.9.0-canary.3
    const meta = currentWorkspace.blockSuiteWorkspace.doc.getMap('meta');
    const blockVersions = meta.get('blockVersions');
    if (
      !(blockVersions instanceof YMap) &&
      blockVersions != null &&
      typeof blockVersions === 'object'
    ) {
      meta.set(
        'blockVersions',
        new YMap(Object.entries(blockVersions as Record<string, number>))
      );
    }
  }, [currentWorkspace.blockSuiteWorkspace.doc]);

  usePassiveWorkspaceEffect(currentWorkspace.blockSuiteWorkspace);

  const handleCreatePage = useCallback(() => {
<<<<<<< HEAD
    const id = uuid();
    helper.createPage(id);
=======
    const id = nanoid();
    pageHelper.createPage(id);
>>>>>>> 4a03fa65
    const page = currentWorkspace.blockSuiteWorkspace.getPage(id);
    assertExists(page);
    return page;
  }, [currentWorkspace.blockSuiteWorkspace, pageHelper]);

  const [, setOpenQuickSearchModalAtom] = useAtom(openQuickSearchModalAtom);
  const handleOpenQuickSearchModal = useCallback(() => {
    setOpenQuickSearchModalAtom(true);
  }, [setOpenQuickSearchModalAtom]);

  const setOpenSettingModalAtom = useSetAtom(openSettingModalAtom);

  const handleOpenSettingModal = useCallback(() => {
    setOpenSettingModalAtom({
      activeTab: 'appearance',
      workspaceId: null,
      open: true,
    });
  }, [setOpenSettingModalAtom]);

  const resizing = useAtomValue(appSidebarResizingAtom);

  const sensors = useSensors(
    // Delay 10ms after mousedown
    // Otherwise clicks would be intercepted
    useSensor(MouseSensor, {
      activationConstraint: {
        delay: 500,
        tolerance: 10,
      },
    })
  );

  const { removeToTrash: moveToTrash } = useBlockSuiteMetaHelper(
    currentWorkspace.blockSuiteWorkspace
  );

  const handleDragEnd = useCallback(
    (e: DragEndEvent) => {
      // Drag page into trash folder
      if (
        e.over?.id === DROPPABLE_SIDEBAR_TRASH &&
        String(e.active.id).startsWith('page-list-item-')
      ) {
        const { pageId } = e.active.data.current as DraggableTitleCellData;
        // TODO-Doma
        // Co-locate `moveToTrash` with the toast for reuse, as they're always used together
        moveToTrash(pageId);
        toast(t['com.affine.toastMessage.successfullyDeleted']());
      }
      // Drag page into Collections
      processCollectionsDrag(e);
    },
    [moveToTrash, t]
  );

  const [appSetting] = useAppSetting();
  const location = useLocation();
  const { pageId } = useParams();
  const pageMeta = useBlockSuitePageMeta(
    currentWorkspace.blockSuiteWorkspace
  ).find(meta => meta.id === pageId);
  const inTrashPage = pageMeta?.trash ?? false;
  const setMainContainer = useSetAtom(mainContainerAtom);

  return (
    <>
      {/* This DndContext is used for drag page from all-pages list into a folder in sidebar */}
      <DndContext
        sensors={sensors}
        collisionDetection={pointerWithin}
        onDragEnd={handleDragEnd}
      >
        <AppContainer resizing={resizing}>
          <Suspense fallback={<AppSidebarFallback />}>
            <RootAppSidebar
              isPublicWorkspace={false}
              onOpenQuickSearchModal={handleOpenQuickSearchModal}
              onOpenSettingModal={handleOpenSettingModal}
              currentWorkspace={currentWorkspace}
              openPage={useCallback(
                (pageId: string) => {
                  assertExists(currentWorkspace);
                  return openPage(currentWorkspace.id, pageId);
                },
                [currentWorkspace, openPage]
              )}
              createPage={handleCreatePage}
              currentPath={location.pathname.split('?')[0]}
              paths={pathGenerator}
            />
          </Suspense>
          <Suspense fallback={<MainContainer ref={setMainContainer} />}>
            <MainContainer
              ref={setMainContainer}
              padding={appSetting.clientBorder}
              inTrashPage={inTrashPage}
            >
              {incompatible ? <MigrationFallback /> : children}
              <ToolContainer inTrashPage={inTrashPage}>
                <BlockHubWrapper blockHubAtom={rootBlockHubAtom} />
                <HelpIsland showList={pageId ? undefined : showList} />
              </ToolContainer>
            </MainContainer>
          </Suspense>
        </AppContainer>
        <PageListTitleCellDragOverlay />
      </DndContext>
      <QuickSearch />
    </>
  );
};

function PageListTitleCellDragOverlay() {
  const { active } = useDndContext();

  const renderChildren = useCallback(
    ({ icon, pageTitle }: DraggableTitleCellData) => {
      return (
        <StyledTitleLink>
          {icon}
          <Content ellipsis={true} color="inherit">
            {pageTitle}
          </Content>
        </StyledTitleLink>
      );
    },
    []
  );

  return (
    <DragOverlay
      style={{
        zIndex: 1001,
        backgroundColor: 'var(--affine-black-10)',
        padding: '0 30px',
        cursor: 'default',
        borderRadius: 10,
        ...displayFlex('flex-start', 'center'),
      }}
      dropAnimation={null}
    >
      {active
        ? renderChildren(active.data.current as DraggableTitleCellData)
        : null}
    </DragOverlay>
  );
}<|MERGE_RESOLUTION|>--- conflicted
+++ resolved
@@ -17,6 +17,7 @@
   rootWorkspacesMetadataAtom,
 } from '@affine/workspace/atom';
 import { assertExists } from '@blocksuite/global/utils';
+import { nanoid } from '@blocksuite/store';
 import type { DragEndEvent } from '@dnd-kit/core';
 import {
   DndContext,
@@ -34,7 +35,6 @@
 import type { PropsWithChildren, ReactElement } from 'react';
 import { lazy, Suspense, useCallback, useEffect } from 'react';
 import { useLocation, useParams } from 'react-router-dom';
-import { v4 as uuid } from 'uuid';
 import { Map as YMap } from 'yjs';
 
 import { openQuickSearchModalAtom, openSettingModalAtom } from '../atoms';
@@ -169,13 +169,8 @@
   usePassiveWorkspaceEffect(currentWorkspace.blockSuiteWorkspace);
 
   const handleCreatePage = useCallback(() => {
-<<<<<<< HEAD
-    const id = uuid();
-    helper.createPage(id);
-=======
     const id = nanoid();
     pageHelper.createPage(id);
->>>>>>> 4a03fa65
     const page = currentWorkspace.blockSuiteWorkspace.getPage(id);
     assertExists(page);
     return page;

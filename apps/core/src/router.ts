--- conflicted
+++ resolved
@@ -7,13 +7,6 @@
     lazy: () => import('./pages/index'),
   },
   {
-<<<<<<< HEAD
-    path: '/invite',
-    lazy: () => import('./pages/invite'),
-  },
-  {
-=======
->>>>>>> da3dd1e3
     path: '/workspace/:workspaceId',
     lazy: () => import('./pages/workspace/index'),
     children: [
@@ -32,32 +25,14 @@
     ],
   },
   {
-<<<<<<< HEAD
-    path: '/auth/:authType',
-    lazy: () => import('./pages/auth'),
-  },
-  {
-=======
->>>>>>> da3dd1e3
     path: '/404',
     lazy: () => import('./pages/404'),
-  },
-  {
-<<<<<<< HEAD
-    path: '/expired',
-    lazy: () => import('./pages/expired'),
   },
   {
     path: '*',
     lazy: () => import('./pages/404'),
   },
-];
-=======
-    path: '*',
-    lazy: () => import('./pages/404'),
-  },
 ] satisfies [RouteObject, ...RouteObject[]];
->>>>>>> da3dd1e3
 
 export const router = createBrowserRouter(routes, {
   future: {

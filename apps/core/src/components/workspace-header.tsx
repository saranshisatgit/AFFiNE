import {
  CollectionList,
  FilterList,
  SaveCollectionButton,
  useCollectionManager,
} from '@affine/component/page-list';
import type { Collection } from '@affine/env/filter';
import type { PropertiesMeta } from '@affine/env/filter';
import type {
  WorkspaceFlavour,
  WorkspaceHeaderProps,
} from '@affine/env/workspace';
import { WorkspaceSubPath } from '@affine/env/workspace';
import { useCallback } from 'react';

import { useGetPageInfoById } from '../hooks/use-get-page-info';
import { useWorkspace } from '../hooks/use-workspace';
import { BlockSuiteHeaderTitle } from './blocksuite/block-suite-header-title';
import { filterContainerStyle } from './filter-container.css';
import { Header } from './pure/header';
import { PluginHeader } from './pure/plugin-header';
import { WorkspaceModeFilterTab } from './pure/workspace-mode-filter-tab';

const FilterContainer = ({ workspaceId }: { workspaceId: string }) => {
  const currentWorkspace = useWorkspace(workspaceId);
  const setting = useCollectionManager(workspaceId);
  const saveToCollection = useCallback(
    async (collection: Collection) => {
      await setting.saveCollection(collection);
      setting.selectCollection(collection.id);
    },
    [setting]
  );
  const getPageInfoById = useGetPageInfoById(
    currentWorkspace.blockSuiteWorkspace
  );
  if (!setting.isDefault || !setting.currentCollection.filterList.length) {
    return null;
  }

  return (
    <div className={filterContainerStyle}>
      <div style={{ flex: 1 }}>
        <FilterList
          propertiesMeta={currentWorkspace.blockSuiteWorkspace.meta.properties}
          value={setting.currentCollection.filterList}
          onChange={filterList => {
            return setting.updateCollection({
              ...setting.currentCollection,
              filterList,
            });
          }}
        />
      </div>
      <div>
        {setting.currentCollection.filterList.length > 0 ? (
          <SaveCollectionButton
            propertiesMeta={
              currentWorkspace.blockSuiteWorkspace.meta
                .properties as PropertiesMeta
            }
            getPageInfo={getPageInfoById}
            onConfirm={saveToCollection}
            filterList={setting.currentCollection.filterList}
            workspaceId={workspaceId}
          ></SaveCollectionButton>
        ) : null}
      </div>
    </div>
  );
};

export function WorkspaceHeader({
  currentWorkspaceId,
  currentEntry,
}: WorkspaceHeaderProps<WorkspaceFlavour>) {
  const setting = useCollectionManager(currentWorkspaceId);

  const currentWorkspace = useWorkspace(currentWorkspaceId);

  const getPageInfoById = useGetPageInfoById(
    currentWorkspace.blockSuiteWorkspace
  );

  // route in all page
  if (
    'subPath' in currentEntry &&
    currentEntry.subPath === WorkspaceSubPath.ALL
  ) {
    return (
      <>
        <Header
          left={
            <CollectionList
              setting={setting}
              getPageInfo={getPageInfoById}
              propertiesMeta={
                currentWorkspace.blockSuiteWorkspace.meta.properties
              }
            />
          }
          center={<WorkspaceModeFilterTab />}
          right={<PluginHeader />}
        />
<<<<<<< HEAD
      );
    }
  } else if ('pageId' in currentEntry) {
    const pageId = currentEntry.pageId;
    const isPublic =
      currentWorkspace.flavour === WorkspaceFlavour.AFFINE_PUBLIC;
=======
        {<FilterContainer workspaceId={currentWorkspaceId} />}
      </>
    );
  }

  // route in shared or trash
  if (
    'subPath' in currentEntry &&
    (currentEntry.subPath === WorkspaceSubPath.SHARED ||
      currentEntry.subPath === WorkspaceSubPath.TRASH)
  ) {
    return <Header center={<WorkspaceModeFilterTab />} />;
  }

  // route in edit page
  if ('pageId' in currentEntry) {
>>>>>>> f33fb989
    return (
      <Header
        center={
          <BlockSuiteHeaderTitle
            workspace={currentWorkspace}
            pageId={currentEntry.pageId}
          />
        }
        right={<PluginHeader />}
      />
    );
  }

  return null;
}<|MERGE_RESOLUTION|>--- conflicted
+++ resolved
@@ -102,14 +102,6 @@
           center={<WorkspaceModeFilterTab />}
           right={<PluginHeader />}
         />
-<<<<<<< HEAD
-      );
-    }
-  } else if ('pageId' in currentEntry) {
-    const pageId = currentEntry.pageId;
-    const isPublic =
-      currentWorkspace.flavour === WorkspaceFlavour.AFFINE_PUBLIC;
-=======
         {<FilterContainer workspaceId={currentWorkspaceId} />}
       </>
     );
@@ -126,7 +118,6 @@
 
   // route in edit page
   if ('pageId' in currentEntry) {
->>>>>>> f33fb989
     return (
       <Header
         center={

--- conflicted
+++ resolved
@@ -1,52 +1,35 @@
 import { useAFFiNEI18N } from '@affine/i18n/hooks';
 import { CloudWorkspaceIcon } from '@blocksuite/icons';
-<<<<<<< HEAD
-import { signIn } from 'next-auth/react';
-import { type CSSProperties, type FC, forwardRef, useCallback } from 'react';
-=======
 import { useSetAtom } from 'jotai';
 import { type CSSProperties, forwardRef } from 'react';
->>>>>>> 7d16a834
 
-import { useCurrenLoginStatus } from '../../../hooks/affine/use-curren-login-status';
-// import { openDisableCloudAlertModalAtom } from '../../../atoms';
+import { openDisableCloudAlertModalAtom } from '../../../atoms';
 import { stringToColour } from '../../../utils';
 import { StyledFooter, StyledSignInButton } from './styles';
-<<<<<<< HEAD
-export const Footer: FC = () => {
-  const loginStatus = useCurrenLoginStatus();
-
-  // const setOpen = useSetAtom(openDisableCloudAlertModalAtom);
-=======
 
 export const Footer = () => {
   const t = useAFFiNEI18N();
   const setOpen = useSetAtom(openDisableCloudAlertModalAtom);
 
->>>>>>> 7d16a834
   return (
     <StyledFooter data-testid="workspace-list-modal-footer">
-      {loginStatus === 'authenticated' ? null : <SignInButton />}
+      <StyledSignInButton
+        data-testid="sign-in-button"
+        type="plain"
+        icon={
+          <div className="circle">
+            <CloudWorkspaceIcon />
+          </div>
+        }
+        onClick={async () => {
+          if (!runtimeConfig.enableCloud) {
+            setOpen(true);
+          }
+        }}
+      >
+        {t['Sign in']()}
+      </StyledSignInButton>
     </StyledFooter>
-  );
-};
-
-const SignInButton = () => {
-  const t = useAFFiNEI18N();
-
-  return (
-    <StyledSignInButton
-      data-testid="sign-in-button"
-      onClick={useCallback(() => {
-        signIn().catch(console.error);
-      }, [])}
-    >
-      <div className="circle">
-        <CloudWorkspaceIcon />
-      </div>
-
-      {t['Sign in']()}
-    </StyledSignInButton>
   );
 };
 

import { Menu, MenuItem, Tooltip } from '@affine/component';
import { ScrollableContainer } from '@affine/component';
import { WorkspaceList } from '@affine/component/workspace-list';
import type {
  AffineCloudWorkspace,
  LocalWorkspace,
} from '@affine/env/workspace';
import { WorkspaceFlavour } from '@affine/env/workspace';
import { useAFFiNEI18N } from '@affine/i18n/hooks';
import type { RootWorkspaceMetadata } from '@affine/workspace/atom';
import {
  CloudWorkspaceIcon,
  HelpIcon,
  ImportIcon,
  MoreHorizontalIcon,
  PlusIcon,
} from '@blocksuite/icons';
import type { DragEndEvent } from '@dnd-kit/core';
import { Popover } from '@mui/material';
import { IconButton } from '@toeverything/components/button';
import { Divider } from '@toeverything/components/divider';
import { useSetAtom } from 'jotai';
import { useCallback } from 'react';

import { openDisableCloudAlertModalAtom } from '../../../atoms';
import type { AllWorkspace } from '../../../shared';
import {
  StyledCreateWorkspaceCardPill,
  StyledCreateWorkspaceCardPillContent,
  StyledCreateWorkspaceCardPillIcon,
  StyledHelperContainer,
  StyledImportWorkspaceCardPill,
  StyledModalBody,
  StyledModalContent,
  StyledModalHeader,
  StyledModalHeaderLeft,
  StyledModalTitle,
  StyledOperationWrapper,
  StyledSignInCardPill,
  StyledSignInCardPillTextCotainer,
  StyledSignInCardPillTextPrimary,
  StyledSignInCardPillTextSecondary,
} from './styles';

interface WorkspaceModalProps {
  disabled?: boolean;
  workspaces: RootWorkspaceMetadata[];
  currentWorkspaceId: AllWorkspace['id'] | null;
  open: boolean;
  onClose: () => void;
  onClickWorkspace: (workspace: RootWorkspaceMetadata['id']) => void;
  onClickWorkspaceSetting: (workspace: RootWorkspaceMetadata['id']) => void;
  onNewWorkspace: () => void;
  onAddWorkspace: () => void;
  onMoveWorkspace: (activeId: string, overId: string) => void;
}

const AccountMenu = () => {
  const t = useAFFiNEI18N();
  return (
    <div>
      <div>Unlimted</div>
      <Divider></Divider>
      <MenuItem icon={<ImportIcon />} data-testid="editor-option-menu-import">
        {t['com.affine.workspace.cloud.join']()}
      </MenuItem>
      <MenuItem icon={<ImportIcon />} data-testid="editor-option-menu-import">
        {t['com.affine.workspace.cloud.account.settings']()}
      </MenuItem>
      <Divider></Divider>
      <MenuItem icon={<ImportIcon />} data-testid="editor-option-menu-import">
        {t['com.affine.workspace.cloud.account.logout']()}
      </MenuItem>
    </div>
  );
};

const CloudWorkSpaceList = ({
  disabled,
  workspaces,
  onClickWorkspace,
  onClickWorkspaceSetting,
  currentWorkspaceId,
  onMoveWorkspace,
}: WorkspaceModalProps) => {
  const t = useAFFiNEI18N();

  return (
    <>
      <StyledModalHeader>
        <StyledModalHeaderLeft>
          <StyledModalTitle>
            {t['com.affine.workspace.cloud.sync']()}
          </StyledModalTitle>
          <Tooltip
            content={t['Workspace description']()}
            placement="top-start"
            disablePortal={true}
          >
            <StyledHelperContainer>
              <HelpIcon />
            </StyledHelperContainer>
          </Tooltip>
        </StyledModalHeaderLeft>

        <StyledOperationWrapper>
          <Menu
            placement="bottom-end"
            trigger={['click']}
            content={<AccountMenu />}
            zIndex={1000}
          >
            <IconButton
              data-testid="previous-image-button"
              icon={<MoreHorizontalIcon />}
              type="plain"
            />
          </Menu>
        </StyledOperationWrapper>
      </StyledModalHeader>
      <StyledModalContent>
        <WorkspaceList
          disabled={disabled}
          items={
            workspaces.filter(
              ({ flavour }) => flavour !== WorkspaceFlavour.PUBLIC
            ) as (AffineCloudWorkspace | LocalWorkspace)[]
          }
          currentWorkspaceId={currentWorkspaceId}
          onClick={onClickWorkspace}
          onSettingClick={onClickWorkspaceSetting}
          onDragEnd={useCallback(
            (event: DragEndEvent) => {
              const { active, over } = event;
              if (active.id !== over?.id) {
                onMoveWorkspace(active.id as string, over?.id as string);
              }
            },
            [onMoveWorkspace]
          )}
        />
        <Divider />
      </StyledModalContent>
    </>
  );
};

export const WorkspaceListModal = ({
  disabled,
  open,
  onClose,
  workspaces,
  onClickWorkspace,
  onClickWorkspaceSetting,
  onNewWorkspace,
  onAddWorkspace,
  currentWorkspaceId,
  onMoveWorkspace,
}: WorkspaceModalProps) => {
  const t = useAFFiNEI18N();
  const setOpen = useSetAtom(openDisableCloudAlertModalAtom);
  // TODO: AFFiNE Cloud support
  const isLoggedIn = false;
  const anchorEl = document.getElementById('current-workspace');

  return (
    <Popover
      sx={{
        color: 'success.main',
        zIndex: 999,
        '& .MuiPopover-paper': {
          borderRadius: '8px',
          boxShadow: 'var(--affine-shadow-1)',
        },
      }}
      open={open}
      anchorEl={anchorEl}
      onClose={onClose}
    >
      <StyledModalBody>
        <ScrollableContainer>
          {isLoggedIn ? (
            <CloudWorkSpaceList
              disabled={disabled}
              open={open}
              onClose={onClose}
              workspaces={workspaces}
              onClickWorkspace={onClickWorkspace}
              onClickWorkspaceSetting={onClickWorkspaceSetting}
              onNewWorkspace={onNewWorkspace}
              onAddWorkspace={onAddWorkspace}
              currentWorkspaceId={currentWorkspaceId}
              onMoveWorkspace={onMoveWorkspace}
            />
          ) : (
            <>
              <StyledModalContent>
                <StyledSignInCardPill>
                  <MenuItem
                    style={{
                      height: 'auto',
                      padding: '8px 12px',
                    }}
                    onClick={async () => {
                      if (!runtimeConfig.enableCloud) {
                        setOpen(true);
                      }
                    }}
                    data-testid="cloud-signin-button"
                  >
                    <StyledCreateWorkspaceCardPillContent>
                      <StyledCreateWorkspaceCardPillIcon>
                        <CloudWorkspaceIcon />
                      </StyledCreateWorkspaceCardPillIcon>
                      <StyledSignInCardPillTextCotainer>
                        <StyledSignInCardPillTextPrimary>
                          {t['com.affine.workspace.cloud.auth']()}
                        </StyledSignInCardPillTextPrimary>
                        <StyledSignInCardPillTextSecondary>
                          Sync with AFFiNE Cloud
                        </StyledSignInCardPillTextSecondary>
                      </StyledSignInCardPillTextCotainer>
                    </StyledCreateWorkspaceCardPillContent>
                  </MenuItem>
                </StyledSignInCardPill>
                <Divider />
              </StyledModalContent>
            </>
          )}
          <StyledModalHeader>
            <StyledModalTitle>{t['Local Workspace']()}</StyledModalTitle>
            <Tooltip
              content={t['Workspace description']()}
              placement="top-start"
              disablePortal={true}
            >
              <StyledHelperContainer>
                <HelpIcon />
              </StyledHelperContainer>
            </Tooltip>
<<<<<<< HEAD
          </StyledModalHeaderLeft>

          <StyledOperationWrapper>
            <ModalCloseButton
              data-testid="close-workspace-modal"
              onClick={() => {
                onClose();
              }}
              absolute={false}
            />
          </StyledOperationWrapper>
        </StyledModalHeader>
        <ScrollableContainer styles={{ height: 'calc(100% - 124px)' }}>
=======
          </StyledModalHeader>
>>>>>>> da3dd1e3
          <StyledModalContent>
            <WorkspaceList
              disabled={disabled}
              items={
                workspaces.filter(
                  ({ flavour }) => flavour !== WorkspaceFlavour.AFFINE_PUBLIC
                ) as (AffineCloudWorkspace | LocalWorkspace)[]
              }
              currentWorkspaceId={currentWorkspaceId}
              onClick={onClickWorkspace}
              onSettingClick={onClickWorkspaceSetting}
              onDragEnd={useCallback(
                (event: DragEndEvent) => {
                  const { active, over } = event;
                  if (active.id !== over?.id) {
                    onMoveWorkspace(active.id as string, over?.id as string);
                  }
                },
                [onMoveWorkspace]
              )}
            />
          </StyledModalContent>
          <StyledModalContent>
            {runtimeConfig.enableSQLiteProvider && environment.isDesktop ? (
              <StyledImportWorkspaceCardPill>
                <MenuItem
                  onClick={onAddWorkspace}
                  data-testid="add-workspace"
                  style={{
                    height: 'auto',
                    padding: '8px 12px',
                  }}
                >
                  <StyledCreateWorkspaceCardPillContent>
                    <StyledCreateWorkspaceCardPillIcon>
                      <ImportIcon />
                    </StyledCreateWorkspaceCardPillIcon>
                    <div>
                      <p>{t['com.affine.workspace.local.import']()}</p>
                    </div>
                  </StyledCreateWorkspaceCardPillContent>
                </MenuItem>
              </StyledImportWorkspaceCardPill>
            ) : null}
            <StyledCreateWorkspaceCardPill>
              <MenuItem
                style={{
                  height: 'auto',
                  padding: '8px 12px',
                }}
                onClick={onNewWorkspace}
                data-testid="new-workspace"
              >
                <StyledCreateWorkspaceCardPillContent>
                  <StyledCreateWorkspaceCardPillIcon>
                    <PlusIcon />
                  </StyledCreateWorkspaceCardPillIcon>
                  <div>
                    <p>{t['New Workspace']()}</p>
                  </div>
                </StyledCreateWorkspaceCardPillContent>
              </MenuItem>
            </StyledCreateWorkspaceCardPill>
          </StyledModalContent>
        </ScrollableContainer>
      </StyledModalBody>
    </Popover>
  );
};<|MERGE_RESOLUTION|>--- conflicted
+++ resolved
@@ -123,7 +123,7 @@
           disabled={disabled}
           items={
             workspaces.filter(
-              ({ flavour }) => flavour !== WorkspaceFlavour.PUBLIC
+              ({ flavour }) => flavour !== WorkspaceFlavour.AFFINE_PUBLIC
             ) as (AffineCloudWorkspace | LocalWorkspace)[]
           }
           currentWorkspaceId={currentWorkspaceId}
@@ -238,23 +238,7 @@
                 <HelpIcon />
               </StyledHelperContainer>
             </Tooltip>
-<<<<<<< HEAD
-          </StyledModalHeaderLeft>
-
-          <StyledOperationWrapper>
-            <ModalCloseButton
-              data-testid="close-workspace-modal"
-              onClick={() => {
-                onClose();
-              }}
-              absolute={false}
-            />
-          </StyledOperationWrapper>
-        </StyledModalHeader>
-        <ScrollableContainer styles={{ height: 'calc(100% - 124px)' }}>
-=======
           </StyledModalHeader>
->>>>>>> da3dd1e3
           <StyledModalContent>
             <WorkspaceList
               disabled={disabled}

--- conflicted
+++ resolved
@@ -61,18 +61,6 @@
         <StyledWorkspaceName data-testid="workspace-name">
           {name}
         </StyledWorkspaceName>
-<<<<<<< HEAD
-        {workspace && (
-          <StyledWorkspaceStatus data-testid="workspace-flavour">
-            {workspace.flavour === 'local' ? (
-              <LocalWorkspaceIcon />
-            ) : (
-              <CloudWorkspaceIcon />
-            )}
-            {workspace.flavour === 'local' ? 'Local' : 'AFFiNE Cloud'}
-          </StyledWorkspaceStatus>
-        )}
-=======
         <StyledWorkspaceStatus>
           {currentWorkspace.flavour === 'local' ? (
             <LocalWorkspaceIcon />
@@ -81,7 +69,6 @@
           )}
           {currentWorkspace.flavour === 'local' ? 'Local' : 'AFFiNE Cloud'}
         </StyledWorkspaceStatus>
->>>>>>> dafd5619
       </StyledSelectorWrapper>
     </StyledSelectorContainer>
   );

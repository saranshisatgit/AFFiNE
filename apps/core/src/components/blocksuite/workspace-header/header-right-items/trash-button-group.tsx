--- conflicted
+++ resolved
@@ -29,27 +29,6 @@
   const [open, setOpen] = useState(false);
 
   return (
-<<<<<<< HEAD
-    <>
-      <Button
-        shape="round"
-        style={{ marginRight: '24px' }}
-        onClick={() => {
-          restoreFromTrash(pageId);
-        }}
-      >
-        {t['Restore it']()}
-      </Button>
-      <Button
-        shape="round"
-        type="error"
-        onClick={() => {
-          setOpen(true);
-        }}
-      >
-        {t['Delete permanently']()}
-      </Button>
-=======
     <div className={group}>
       <div className={buttonContainer}>
         <Button
@@ -73,7 +52,6 @@
           {t['Delete permanently']()}
         </Button>
       </div>
->>>>>>> 00718f8c
       <Confirm
         title={t['TrashButtonGroupTitle']()}
         content={t['TrashButtonGroupDescription']()}

import { displayFlex, Menu, MenuItem, styled } from '@affine/component';
import { LOCALES } from '@affine/i18n';
import { useI18N } from '@affine/i18n';
import { ArrowDownSmallIcon, LanguageIcon } from '@blocksuite/icons';
import { Button } from '@toeverything/components/button';
<<<<<<< HEAD
import type { FC, ReactElement } from 'react';
=======
import type { ReactElement } from 'react';
>>>>>>> 7d16a834
import { useCallback } from 'react';

const LanguageMenuContent = () => {
  const i18n = useI18N();
  const changeLanguage = useCallback(
    (event: string) => {
      i18n.changeLanguage(event).catch(err => {
        console.error(err);
      });
    },
    [i18n]
  );

  return (
    <>
      {LOCALES.map(option => {
        return (
          <StyledListItem
            key={option.name}
            title={option.name}
            onClick={() => {
              changeLanguage(option.tag);
            }}
          >
            {option.originalName}
          </StyledListItem>
        );
      })}
    </>
  );
};

export const LanguageMenu = () => {
  const i18n = useI18N();

  const currentLanguage = LOCALES.find(item => item.tag === i18n.language);

  return (
    <StyledContainer>
      <StyledIconContainer>
        <LanguageIcon />
      </StyledIconContainer>
      <StyledButtonContainer>
        <Menu
          content={(<LanguageMenuContent />) as ReactElement}
          placement="bottom"
          trigger="click"
          disablePortal={true}
        >
          <StyledButton
            type="plain"
            icon={
              <StyledArrowDownContainer>
                <ArrowDownSmallIcon />
              </StyledArrowDownContainer>
            }
            iconPosition="end"
            data-testid="language-menu-button"
          >
            <StyledCurrentLanguage>
              {currentLanguage?.originalName}
            </StyledCurrentLanguage>
          </StyledButton>
        </Menu>
      </StyledButtonContainer>
    </StyledContainer>
  );
};

const StyledListItem = styled(MenuItem)(() => ({
  width: '132px',
  height: '38px',
  fontSize: 'var(--affine-font-base)',
  textTransform: 'capitalize',
}));

const StyledContainer = styled('div')(() => {
  return {
    width: '100%',
    height: '48px',
    backgroundColor: 'transparent',
    ...displayFlex('flex-start', 'center'),
    padding: '0 14px',
  };
});

const StyledIconContainer = styled('div')(() => {
  return {
    width: '20px',
    height: '20px',
    color: 'var(--affine-icon-color)',
    fontSize: '20px',
    ...displayFlex('flex-start', 'center'),
  };
});

const StyledButtonContainer = styled('div')(() => {
  return {
    width: '100%',
    height: '32px',
    borderRadius: '4px',
    border: `1px solid var(--affine-border-color)`,
    backgroundColor: 'transparent',
    ...displayFlex('flex-start', 'center'),
    marginLeft: '12px',
  };
});

const StyledButton = styled(Button)(() => {
  return {
    width: '100%',
    height: '32px',
    borderRadius: '4px',
    backgroundColor: 'transparent',
    ...displayFlex('space-between', 'center'),
    textTransform: 'capitalize',
    padding: '0',
  };
});

const StyledArrowDownContainer = styled('div')(() => {
  return {
    height: '32px',
    borderLeft: `1px solid var(--affine-border-color)`,
    backgroundColor: 'transparent',
    ...displayFlex('flex-start', 'center'),
    padding: '4px 6px',
    fontSize: '24px',
  };
});

const StyledCurrentLanguage = styled('div')(() => {
  return {
    marginLeft: '12px',
    color: 'var(--affine-text-color)',
  };
});<|MERGE_RESOLUTION|>--- conflicted
+++ resolved
@@ -3,11 +3,7 @@
 import { useI18N } from '@affine/i18n';
 import { ArrowDownSmallIcon, LanguageIcon } from '@blocksuite/icons';
 import { Button } from '@toeverything/components/button';
-<<<<<<< HEAD
-import type { FC, ReactElement } from 'react';
-=======
 import type { ReactElement } from 'react';
->>>>>>> 7d16a834
 import { useCallback } from 'react';
 
 const LanguageMenuContent = () => {

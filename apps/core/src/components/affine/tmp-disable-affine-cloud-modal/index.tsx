import { Empty, Modal, ModalWrapper } from '@affine/component';
import { Trans } from '@affine/i18n';
import { useAFFiNEI18N } from '@affine/i18n/hooks';
import { CloseIcon } from '@blocksuite/icons';
import { IconButton } from '@toeverything/components/button';
<<<<<<< HEAD
import type React from 'react';
=======
>>>>>>> 7d16a834

import {
  Content,
  ContentTitle,
  Header,
  StyleButton,
  StyleButtonContainer,
  StyleImage,
  StyleTips,
} from './style';

interface TmpDisableAffineCloudModalProps {
  open: boolean;
  onClose: () => void;
}

export const TmpDisableAffineCloudModal = ({
  open,
  onClose,
}: TmpDisableAffineCloudModalProps) => {
  const t = useAFFiNEI18N();

  return (
    <Modal
      data-testid="disable-affine-cloud-modal"
      open={open}
      onClose={onClose}
    >
      <ModalWrapper width={480}>
        <Header>
          <IconButton onClick={onClose}>
            <CloseIcon />
          </IconButton>
        </Header>
        <Content>
          <ContentTitle>
            {t['com.affine.cloudTempDisable.title']()}
          </ContentTitle>
          <StyleTips>
            <Trans i18nKey="com.affine.cloudTempDisable.description">
              We are upgrading the AFFiNE Cloud service and it is temporarily
              unavailable on the client side. If you wish to stay updated on the
              progress and be notified on availability, you can fill out the
              <a
                href="https://6dxre9ihosp.typeform.com/to/B8IHwuyy"
                rel="noreferrer"
                target="_blank"
                style={{
                  color: 'var(--affine-link-color)',
                }}
              >
                AFFiNE Cloud Signup
              </a>
              .
            </Trans>
          </StyleTips>
          <StyleImage>
            <Empty
              containerStyle={{
                width: '200px',
                height: '112px',
              }}
            />
          </StyleImage>
          <StyleButtonContainer>
            <StyleButton type="primary" onClick={onClose}>
              {t['Got it']()}
            </StyleButton>
          </StyleButtonContainer>
        </Content>
      </ModalWrapper>
    </Modal>
  );
};<|MERGE_RESOLUTION|>--- conflicted
+++ resolved
@@ -3,10 +3,6 @@
 import { useAFFiNEI18N } from '@affine/i18n/hooks';
 import { CloseIcon } from '@blocksuite/icons';
 import { IconButton } from '@toeverything/components/button';
-<<<<<<< HEAD
-import type React from 'react';
-=======
->>>>>>> 7d16a834
 
 import {
   Content,

import { Button, toast } from '@affine/component';
import { SettingRow } from '@affine/component/setting-components';
import { isDesktop } from '@affine/env/constant';
import { useAFFiNEI18N } from '@affine/i18n/hooks';
import { type FC, useCallback } from 'react';

import type { AffineOfficialWorkspace } from '../../../shared';

async function syncBlobsToSqliteDb(workspace: AffineOfficialWorkspace) {
  if (window.apis && isDesktop) {
    const bs = workspace.blockSuiteWorkspace.blobs;
    const blobsInDb = await window.apis.db.getBlobKeys(workspace.id);
    const blobsInStorage = await bs.list();
    const blobsToSync = blobsInStorage.filter(
      blob => !blobsInDb.includes(blob)
    );

    await Promise.all(
      blobsToSync.map(async blobKey => {
        const blob = await bs.get(blobKey);
        if (blob) {
          const bin = new Uint8Array(await blob.arrayBuffer());
          await window.apis.db.addBlob(workspace.id, blobKey, bin);
        }
      })
    );
  }
}

export const ExportPanel: FC<{
  workspace: AffineOfficialWorkspace;
}> = ({ workspace }) => {
  const workspaceId = workspace.id;
  const t = useAFFiNEI18N();
  const onExport = useCallback(async () => {
    await syncBlobsToSqliteDb(workspace);
    const result = await window.apis?.dialog.saveDBFileAs(workspaceId);
    if (result?.error) {
      // @ts-expect-error: result.error is dynamic
      toast(t[result.error]());
    } else if (!result?.canceled) {
      toast(t['Export success']());
    }
  }, [t, workspace, workspaceId]);
  return (
    <>
      <SettingRow name={t['Export']()} desc={t['Export Description']()}>
<<<<<<< HEAD
        <Button
          data-testid="export-affine-backup"
          onClick={async () => {
            const result = await window.apis?.dialog.saveDBFileAs(workspaceId);
            if (result?.error) {
              // @ts-expect-error: result.error is dynamic
              toast(t[result.error]());
            } else if (!result?.canceled) {
              toast(t['Export success']());
            }
          }}
        >
=======
        <Button data-testid="export-affine-backup" onClick={onExport}>
>>>>>>> 00718f8c
          {t['Export']()}
        </Button>
      </SettingRow>
    </>
  );
};<|MERGE_RESOLUTION|>--- conflicted
+++ resolved
@@ -45,22 +45,7 @@
   return (
     <>
       <SettingRow name={t['Export']()} desc={t['Export Description']()}>
-<<<<<<< HEAD
-        <Button
-          data-testid="export-affine-backup"
-          onClick={async () => {
-            const result = await window.apis?.dialog.saveDBFileAs(workspaceId);
-            if (result?.error) {
-              // @ts-expect-error: result.error is dynamic
-              toast(t[result.error]());
-            } else if (!result?.canceled) {
-              toast(t['Export success']());
-            }
-          }}
-        >
-=======
         <Button data-testid="export-affine-backup" onClick={onExport}>
->>>>>>> 00718f8c
           {t['Export']()}
         </Button>
       </SettingRow>

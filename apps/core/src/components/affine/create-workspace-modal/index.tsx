--- conflicted
+++ resolved
@@ -10,13 +10,10 @@
 import { useAFFiNEI18N } from '@affine/i18n/hooks';
 import { HelpIcon } from '@blocksuite/icons';
 import { Button } from '@toeverything/components/button';
-<<<<<<< HEAD
-=======
 import type {
   LoadDBFileResult,
   SelectDBFileLocationResult,
 } from '@toeverything/infra/type';
->>>>>>> 7d16a834
 import { useSetAtom } from 'jotai';
 import type { KeyboardEvent } from 'react';
 import { useEffect } from 'react';

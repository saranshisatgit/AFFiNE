import type { WorkspaceRegistry } from '@affine/env/workspace';
import type { WorkspaceFlavour } from '@affine/env/workspace';
<<<<<<< HEAD
import { WorkspaceSubPath, WorkspaceVersion } from '@affine/env/workspace';
import {
  rootWorkspacesMetadataAtom,
  workspaceAdaptersAtom,
} from '@affine/workspace/atom';
import { currentPageIdAtom } from '@toeverything/plugin-infra/atom';
import { useAtomValue, useSetAtom } from 'jotai';
=======
import { currentPageIdAtom } from '@toeverything/infra/atom';
import { useSetAtom } from 'jotai';
>>>>>>> 2678ca93
import { useCallback } from 'react';

import { openSettingModalAtom } from '../../atoms';
import { useNavigateHelper } from '../use-navigate-helper';

export function useOnTransformWorkspace() {
  const setSettingModal = useSetAtom(openSettingModalAtom);
  const WorkspaceAdapters = useAtomValue(workspaceAdaptersAtom);
  const setMetadata = useSetAtom(rootWorkspacesMetadataAtom);
  const { openPage } = useNavigateHelper();
  const currentPageId = useAtomValue(currentPageIdAtom);
  return useCallback(
    async <From extends WorkspaceFlavour, To extends WorkspaceFlavour>(
      from: From,
      to: To,
      workspace: WorkspaceRegistry[From]
    ): Promise<void> => {
      // create first, then delete, in case of failure
      const newId = await WorkspaceAdapters[to].CRUD.create(
        workspace.blockSuiteWorkspace
      );
      await WorkspaceAdapters[from].CRUD.delete(workspace.blockSuiteWorkspace);
      setMetadata(workspaces => {
        const idx = workspaces.findIndex(ws => ws.id === workspace.id);
        workspaces.splice(idx, 1, {
          id: newId,
          flavour: to,
          version: WorkspaceVersion.SubDoc,
        });
        return [...workspaces];
      }, newId);
      // fixme(himself65): setting modal could still open and open the non-exist workspace
      setSettingModal(settings => ({
        ...settings,
        open: false,
      }));
      window.dispatchEvent(
        new CustomEvent('affine-workspace:transform', {
          detail: {
            from,
            to,
            oldId: workspace.id,
            newId: newId,
          },
        })
      );
      openPage(newId, currentPageId ?? WorkspaceSubPath.ALL);
    },
    [WorkspaceAdapters, setMetadata, setSettingModal, openPage, currentPageId]
  );
}

declare global {
  // global Events
  interface WindowEventMap {
    'affine-workspace:transform': CustomEvent<{
      from: WorkspaceFlavour;
      to: WorkspaceFlavour;
      oldId: string;
      newId: string;
    }>;
  }
}<|MERGE_RESOLUTION|>--- conflicted
+++ resolved
@@ -1,17 +1,12 @@
 import type { WorkspaceRegistry } from '@affine/env/workspace';
 import type { WorkspaceFlavour } from '@affine/env/workspace';
-<<<<<<< HEAD
 import { WorkspaceSubPath, WorkspaceVersion } from '@affine/env/workspace';
 import {
   rootWorkspacesMetadataAtom,
   workspaceAdaptersAtom,
 } from '@affine/workspace/atom';
-import { currentPageIdAtom } from '@toeverything/plugin-infra/atom';
+import { currentPageIdAtom } from '@toeverything/infra/atom';
 import { useAtomValue, useSetAtom } from 'jotai';
-=======
-import { currentPageIdAtom } from '@toeverything/infra/atom';
-import { useSetAtom } from 'jotai';
->>>>>>> 2678ca93
 import { useCallback } from 'react';
 
 import { openSettingModalAtom } from '../../atoms';

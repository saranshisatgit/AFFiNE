--- conflicted
+++ resolved
@@ -73,17 +73,11 @@
   buildFlags: BuildFlags,
   runtimeConfig: RuntimeConfig
 ) => webpack.Configuration = (buildFlags, runtimeConfig) => {
-<<<<<<< HEAD
   const publicPath = process.env.PUBLIC_PATH
     ? join(process.env.PUBLIC_PATH, gitShortHash())
     : '/';
-=======
-  let publicPath = process.env.PUBLIC_PATH ?? '/';
 
   const blocksuiteBaseDir = buildFlags.localBlockSuite;
-
-  const cacheKey = computeCacheKey(buildFlags);
->>>>>>> 7d16a834
 
   const config = {
     name: 'affine',

/* eslint-disable max-lines */
/* eslint-disable @typescript-eslint/naming-convention */
import clsx from 'clsx';
import { useEffect, useMemo, useState } from 'react';
import { useTranslation } from 'react-i18next';
import { useNavigate } from 'react-router-dom';

import { Box, Button, Grid, Typography } from '@mui/joy';
import { styled } from '@mui/joy/styles';
import { LogoIcon } from '@toeverything/components/icons';
// eslint-disable-next-line no-restricted-imports
import { useMediaQuery } from '@mui/material';

import CollaborationImage from './collaboration.png';
import { AFFiNEFooter, AFFiNEHeader, AFFiNEImage } from './Common';
import { GitHub } from './Icons';
import PageImage from './page.png';
import ShapeImage from './shape.png';
import TaskImage from './task.png';

const Alternatives = styled(Box)<{ width: string }>(({ width }) => ({
    position: 'relative',
    width: '24em',
    height: '128px',
    transform: 'translateY(-8px)',
    overflowY: 'hidden',
    '@media (max-width: 1024px)': {
        width,
        height: '48px',
        transform: 'translateY(0)',
    },
    '& .scroll-element': {
        width: 'inherit',
        height: 'inherit',
        position: 'absolute',
        left: '0%',
        top: '0%',
        lineHeight: '96px',
        '@media (max-width: 1024px)': {
            lineHeight: '32px',
        },
    },
    '& .scroll-element.active': {
        animation: 'primary 500ms linear infinite',
    },
    '.primary.active': {
        animation: 'primary 500ms linear infinite',
    },
    '.secondary.active': {
        animation: 'secondary 500ms linear infinite',
    },
    '@keyframes primary': {
        from: {
            top: '0%',
        },
        to: {
            top: '-100%',
        },
    },
    '@keyframes secondary': {
        from: {
            top: '100%',
        },
        to: {
            top: '0%',
        },
    },
}));

const _alternatives = ['Notion', 'Miro', 'Monday'];
const _alternativesSize = [8, 6, 10];

const Product = () => {
    const [idx, setIdx] = useState(0);
    const [last, current] = useMemo(
        () => [
            _alternatives[idx],
            _alternatives[idx + 1] ? _alternatives[idx + 1] : _alternatives[0],
        ],
        [idx]
    );
    const maxWidth = useMemo(() => _alternativesSize[idx], [idx]);
    const [active, setActive] = useState(false);
    const matches = useMediaQuery('(max-width: 1024px)');

    useEffect(() => {
        const handle = setInterval(() => {
            setActive(true);
            setTimeout(
                () => {
                    setIdx(idx => (_alternatives[idx + 1] ? idx + 1 : 0));
                    setActive(false);
                },
                matches ? 450 : 380
            );
        }, 2000);
        return () => clearInterval(handle);
    }, [matches]);

    return (
        <Alternatives
            width={`${maxWidth}em`}
            sx={{
                margin: 'auto',
                marginRight: '1em',
                transition: 'width .5s',
                '@media (max-width: 1024px)': {
                    width: '8em',
                },
            }}
        >
            <Box
                className={clsx(
                    'scroll-element',
                    'primary',
                    active && 'active'
                )}
            >
                <Typography
                    fontSize="96px"
                    fontWeight={900}
                    sx={{
                        color: '#06449d',
                        textAlign: 'right',
                        overflow: 'hidden',
                        '@media (max-width: 1024px)': {
                            fontSize: '32px',
                        },
                    }}
                >
                    {last}
                </Typography>
            </Box>
            <Box
                className={clsx(
                    'scroll-element',
                    'primary',
                    active && 'active'
                )}
                sx={{
                    marginTop: '96px',
                    textAlign: 'right',
                    overflow: 'hidden',
                    '@media (max-width: 1024px)': {
                        marginTop: '48px',
                    },
                }}
            >
                <Typography
                    fontSize="96px"
                    fontWeight={900}
                    sx={{
                        color: '#06449d',
                        overflow: 'hidden',
                        '@media (max-width: 1024px)': {
                            fontSize: '32px',
                        },
                    }}
                >
                    {current}
                </Typography>
            </Box>
        </Alternatives>
    );
};

const AFFiNEOnline = (props: { center?: boolean; flat?: boolean }) => {
    const matches = useMediaQuery('(max-width: 1024px)');
    const { t } = useTranslation();
    return (
        <Button
            onClick={() => {
                window.open('https://livedemo.affine.pro/');
            }}
            {...(props.flat ? { variant: 'plain' } : {})}
            {...{
                sx: {
                    margin: 'auto 1em',
                    fontSize: '24px',
                    '@media (max-width: 1024px)': {
                        fontSize: '16px',
                    },
                    ...(props.flat
                        ? {
                              padding: matches ? '0' : '0 0.5em',
                              ':hover': { backgroundColor: 'unset' },
                          }
                        : {}),
                    ...(props.center
                        ? {
                              padding: '0.5em 1em',
                              fontSize: '2em',
                              backgroundColor: '#000',
                              ':hover': {
                                  backgroundColor: '#0c60d9',
                                  boxShadow: '2px 2px 20px #08f4',
                              },
                          }
                        : {}),
                },
            }}
            startIcon={<LogoIcon />}
            size="lg"
        >
            {t('Try it Online')}
        </Button>
    );
};

export function App() {
    const matches = useMediaQuery('(max-width: 1024px)');
    const navigate = useNavigate();
    const { t, i18n } = useTranslation();

    const changeLanguage = (event: any) => {
        i18n.changeLanguage(event);
    };
    return (
        <>
<<<<<<< HEAD
            <Grid
                container
                spacing={2}
                sx={{
                    maxWidth: '1280px',
                    margin: 'auto',
                }}
            >
                <Grid xs={6}>
                    <Button
                        size="lg"
                        variant="plain"
                        sx={{
                            padding: matches ? '0' : '0 0.5em',
                            ':hover': { backgroundColor: 'unset' },
                            fontSize: '24px',
                            '@media (max-width: 1024px)': {
                                fontSize: '16px',
                            },
                        }}
                    >
                        AFFiNE
                    </Button>
                </Grid>
                <Grid xs={6} sx={{ display: 'flex', justifyContent: 'right' }}>
                    <GitHub flat />
                    <Button
                        onClick={() => window.open('https://blog.affine.pro')}
                        variant="plain"
                        sx={{
                            padding: matches ? '0' : '0 0.5em',
                            ':hover': { backgroundColor: 'unset' },
                            fontSize: '24px',
                            '@media (max-width: 1024px)': {
                                fontSize: '16px',
                            },
                        }}
                        size="lg"
                    >
                        {t('Blog')}
                    </Button>
                    <Button
                        onClick={() => navigate('/aboutus')}
                        variant="plain"
                        sx={{
                            padding: matches ? '0' : '0 0.5em',
                            ':hover': { backgroundColor: 'unset' },
                            fontSize: '24px',
                            '@media (max-width: 1024px)': {
                                fontSize: '16px',
                            },
                        }}
                        size="lg"
                    >
                        {t('AboutUs')}
                    </Button>
                    <Select defaultValue="en" onChange={changeLanguage}>
                        {options.map(option => (
                            <Option key={option.value} value={option.value}>
                                {option.text}
                            </Option>
                        ))}
                    </Select>
                </Grid>
            </Grid>
=======
            <AFFiNEHeader />
>>>>>>> f9bd53aa
            <Grid xs={12} sx={{ display: 'flex', marginTop: '12vh!important' }}>
                <Box
                    sx={{
                        display: 'inline-flex',
                        flexWrap: 'wrap',
                        justifyContent: 'center',
                        margin: 'auto',
                        fontWeight: 'bold',
                        textAlign: 'center',
                    }}
                >
                    <Typography
                        fontSize="96px"
                        fontWeight={900}
                        sx={{
                            marginRight: '0.25em',
                            '@media (max-width: 1024px)': {
                                fontSize: '32px',
                                marginRight: 0,
                            },
                        }}
                    >
                        {t('Open Source')},
                    </Typography>
                    <Typography
                        fontSize="96px"
                        fontWeight={900}
                        sx={{
                            '@media (max-width: 1024px)': {
                                fontSize: '32px',
                            },
                        }}
                    >
                        {t('Privacy First')}
                    </Typography>
                </Box>
            </Grid>
            <Grid
                xs={12}
                sx={{
                    display: 'flex',
                    flexFlow: 'wrap',
                    overflow: 'auto',
                }}
            >
                <Box
                    sx={{
                        display: 'inline-flex',
                        flexFlow: 'wrap',
                        margin: 'auto',
                        fontWeight: 'bold',
                        textAlign: 'center',
                    }}
                >
                    <Product />
                    <Typography
                        fontSize="96px"
                        fontWeight={900}
                        sx={{
                            color: '#06449d',
                            margin: 'auto',
                            '@media (max-width: 1024px)': {
                                fontSize: '32px',
                            },
                        }}
                    >
                        {t('Alternative')}
                    </Typography>
                </Box>
            </Grid>
            <Grid xs={12} sx={{ display: 'flex' }}>
                <Box
                    sx={{
                        display: 'flex',
                        flexWrap: 'wrap',
                        justifyContent: 'center',
                        margin: 'auto',
                        textAlign: 'center',
                    }}
                >
                    <Typography
                        level="h3"
                        fontWeight={'400'}
                        sx={{ color: '#888' }}
                    >
                        {t('description1.part1')}
                    </Typography>
                </Box>
            </Grid>
            <Grid xs={12} sx={{ display: 'flex' }}>
                <Box
                    sx={{
                        display: 'flex',
                        flexWrap: 'wrap',
                        justifyContent: 'center',
                        margin: 'auto',
                        textAlign: 'center',
                        marginTop: '1.5em',
                        marginBottom: '12vh!important',
                        rawGap: '1em',
                    }}
                >
                    <GitHub center />
                    <AFFiNEOnline center />
                </Box>
            </Grid>
            <Grid
                xs={12}
                sx={{ display: 'flex', maxWidth: '1200px', margin: 'auto' }}
            >
                <Box
                    sx={{
                        display: 'flex',
                        justifyContent: 'center',
                        margin: 'auto',
                        transition: 'all .5s',
                        transform: 'scale(0.98)',
                        boxShadow: '2px 2px 40px #0002',
                        ':hover': {
                            transform: 'scale(1)',
                            boxShadow: '2px 2px 40px #0004',
                        },
                    }}
                >
                    <AFFiNEImage src={PageImage} alt="AFFiNE main ui" />
                </Box>
            </Grid>
            <Grid xs={12} sx={{ display: 'flex' }}>
                <Box
                    sx={{
                        display: 'flex',
                        flexWrap: 'wrap',
                        margin: 'auto',
                        marginTop: '12em',
                    }}
                >
                    <Typography
                        level={matches ? 'h2' : 'h1'}
                        fontWeight={'bold'}
                    >
                        {t('description1.part2')}
                    </Typography>
                </Box>
            </Grid>
            <Grid xs={12} sx={{ display: 'flex' }}>
                <Box
                    sx={{
                        display: 'flex',
                        flexDirection: 'column',
                        flexWrap: 'wrap',
                        margin: 'auto',
                        justifyContent: 'center',
                        textAlign: 'center',
                        marginBottom: '12em',
                    }}
                >
                    <Typography fontSize="1.2em">
                        {t('description1.part3')}
                    </Typography>
                    <Typography fontSize="1.2em">
                        {t('description1.part4')}
                    </Typography>
                </Box>
            </Grid>
            <Grid
                xs={12}
                sx={{
                    display: 'flex',
                    flexDirection: matches ? 'column' : 'row',
                    marginBottom: '12em',
                }}
            >
                <Grid
                    xs={matches ? 12 : 3}
                    sx={{
                        display: 'flex',
                        ...(matches
                            ? {}
                            : { marginLeft: '4em', marginRight: '2em' }),
                    }}
                >
                    <Box
                        sx={{
                            display: 'flex',
                            flexDirection: 'column',
                            flexWrap: 'wrap',
                            justifyContent: 'left',
                            alignSelf: 'center',
                            textAlign: 'left',
                            width: '100%',
                        }}
                    >
                        <Typography
                            level="h2"
                            fontWeight={'bold'}
                            style={{ marginBottom: '0.5em' }}
                        >
                            {t('description2.part1')}
                        </Typography>
                        <Typography
                            fontSize="1.2em"
                            style={{ marginBottom: '0.25em' }}
                        >
                            {t('description2.part2')}
                        </Typography>
                        <Typography
                            fontSize="1.2em"
                            style={{ marginBottom: '0.25em' }}
                        >
                            {t('description2.part3')}
                        </Typography>
                    </Box>
                </Grid>
                <Grid
                    xs={matches ? 12 : 9}
                    sx={{ display: 'flex', width: '100%' }}
                >
                    <Box
                        sx={{
                            display: 'flex',
                            flexDirection: 'column',
                            flexWrap: 'wrap',
                            justifyContent: 'left',
                            textAlign: 'left',
                            transition: 'all .5s',
                            transform: 'scale(0.98)',
                            boxShadow: '2px 2px 40px #0002',
                            ':hover': {
                                transform: 'scale(1)',
                                boxShadow: '2px 2px 40px #0004',
                            },
                        }}
                    >
                        <AFFiNEImage
                            src={ShapeImage}
                            alt="AFFiNE Shape Your Page"
                        />
                    </Box>
                </Grid>
            </Grid>
            <Grid
                xs={12}
                sx={{
                    display: 'flex',
                    flexDirection: matches ? 'column' : 'row-reverse',
                    marginBottom: '12em',
                }}
            >
                <Grid
                    xs={matches ? 12 : 6}
                    sx={{
                        display: 'flex',
                        ...(matches ? {} : { marginLeft: '4em' }),
                    }}
                >
                    <Box
                        sx={{
                            display: 'flex',
                            flexDirection: 'column',
                            flexWrap: 'wrap',
                            justifyContent: 'left',
                            alignSelf: 'center',
                            textAlign: 'left',
                            width: '100%',
                        }}
                    >
                        <Typography
                            level="h2"
                            fontWeight={'bold'}
                            style={{ marginBottom: '0.5em' }}
                        >
                            {t('description3.part1')}
                        </Typography>
                        <Typography
                            fontSize="1.2em"
                            style={{ marginBottom: '0.25em' }}
                        >
                            {t('description3.part2')}
                        </Typography>
                        <Typography
                            fontSize="1.2em"
                            style={{ marginBottom: '0.25em' }}
                        >
                            {t('description3.part3')}
                        </Typography>
                        <Typography
                            fontSize="1.2em"
                            style={{ marginBottom: '0.25em' }}
                        >
                            {t('description3.part4')}
                        </Typography>
                    </Box>
                </Grid>
                <Grid
                    xs={matches ? 12 : 6}
                    sx={{ display: 'flex', width: '100%' }}
                >
                    <Box
                        sx={{
                            display: 'flex',
                            flexDirection: 'column',
                            flexWrap: 'wrap',
                            justifyContent: 'left',
                            textAlign: 'left',
                            transition: 'all .5s',
                            transform: 'scale(0.98)',
                            boxShadow: '2px 2px 40px #0002',
                            ':hover': {
                                transform: 'scale(1)',
                                boxShadow: '2px 2px 40px #0004',
                            },
                        }}
                    >
                        <AFFiNEImage
                            src={TaskImage}
                            alt="AFFiNE Plan Your Task"
                        />
                    </Box>
                </Grid>
            </Grid>
            <Grid
                xs={12}
                sx={{
                    display: 'flex',
                }}
            >
                <Box
                    sx={{
                        display: 'flex',
                        flexDirection: 'column',
                        flexWrap: 'wrap',
                        margin: 'auto',
                        textAlign: 'center',
                        marginBottom: '4em',
                    }}
                >
                    <Typography
                        level="h2"
                        fontWeight={'bold'}
                        style={{ marginBottom: '0.5em' }}
                    >
                        {t('description4.part1')}
                    </Typography>
                    <Typography
                        fontSize="1.2em"
                        style={{ marginBottom: '0.25em' }}
                    >
                        {t('description4.part2')}
                    </Typography>
                    <Typography
                        fontSize="1.2em"
                        style={{ marginBottom: '0.25em' }}
                    >
                        {t('description4.part3')}
                    </Typography>
                </Box>
            </Grid>
            <Grid xs={12} sx={{ display: 'flex', marginBottom: '12em' }}>
                <Box
                    sx={{
                        display: 'flex',
                        justifyContent: 'center',
                        margin: 'auto',
                        transition: 'all .5s',
                        transform: 'scale(0.98)',
                        ':hover': {
                            transform: 'scale(1)',
                        },
                    }}
                >
                    <AFFiNEImage
                        src={CollaborationImage}
                        alt="AFFiNE Privacy-first, and collaborative"
                    />
                </Box>
            </Grid>
            <AFFiNEFooter />
        </>
    );
}<|MERGE_RESOLUTION|>--- conflicted
+++ resolved
@@ -217,75 +217,7 @@
     };
     return (
         <>
-<<<<<<< HEAD
-            <Grid
-                container
-                spacing={2}
-                sx={{
-                    maxWidth: '1280px',
-                    margin: 'auto',
-                }}
-            >
-                <Grid xs={6}>
-                    <Button
-                        size="lg"
-                        variant="plain"
-                        sx={{
-                            padding: matches ? '0' : '0 0.5em',
-                            ':hover': { backgroundColor: 'unset' },
-                            fontSize: '24px',
-                            '@media (max-width: 1024px)': {
-                                fontSize: '16px',
-                            },
-                        }}
-                    >
-                        AFFiNE
-                    </Button>
-                </Grid>
-                <Grid xs={6} sx={{ display: 'flex', justifyContent: 'right' }}>
-                    <GitHub flat />
-                    <Button
-                        onClick={() => window.open('https://blog.affine.pro')}
-                        variant="plain"
-                        sx={{
-                            padding: matches ? '0' : '0 0.5em',
-                            ':hover': { backgroundColor: 'unset' },
-                            fontSize: '24px',
-                            '@media (max-width: 1024px)': {
-                                fontSize: '16px',
-                            },
-                        }}
-                        size="lg"
-                    >
-                        {t('Blog')}
-                    </Button>
-                    <Button
-                        onClick={() => navigate('/aboutus')}
-                        variant="plain"
-                        sx={{
-                            padding: matches ? '0' : '0 0.5em',
-                            ':hover': { backgroundColor: 'unset' },
-                            fontSize: '24px',
-                            '@media (max-width: 1024px)': {
-                                fontSize: '16px',
-                            },
-                        }}
-                        size="lg"
-                    >
-                        {t('AboutUs')}
-                    </Button>
-                    <Select defaultValue="en" onChange={changeLanguage}>
-                        {options.map(option => (
-                            <Option key={option.value} value={option.value}>
-                                {option.text}
-                            </Option>
-                        ))}
-                    </Select>
-                </Grid>
-            </Grid>
-=======
             <AFFiNEHeader />
->>>>>>> f9bd53aa
             <Grid xs={12} sx={{ display: 'flex', marginTop: '12vh!important' }}>
                 <Box
                     sx={{

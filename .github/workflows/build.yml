name: Build & Test

on:
  push:
    branches:
      - master
      - v[0-9]+.[0-9]+.x-staging
      - v[0-9]+.[0-9]+.x
    paths-ignore:
      - README.md
      - .github/**
      - '!.github/workflows/build.yml'
      - '!.github/actions/build-rust/action.yml'
      - '!.github/actions/setup-node/action.yml'
      - '!.github/actions/deploy/action.yml'
  pull_request:
  merge_group:
    branches:
      - master
      - v[0-9]+.[0-9]+.x-staging
      - v[0-9]+.[0-9]+.x
    paths-ignore:
      - README.md
      - .github/**
      - '!.github/workflows/build.yml'
      - '!.github/actions/build-rust/action.yml'
      - '!.github/actions/setup-node/action.yml'

env:
  DEBUG: napi:*
  BUILD_TYPE: canary
  APP_NAME: affine
  COVERAGE: true
  MACOSX_DEPLOYMENT_TARGET: '10.13'
  NX_CLOUD_ACCESS_TOKEN: ${{ secrets.NX_CLOUD_ACCESS_TOKEN }}

jobs:
  lint:
    name: Lint
    runs-on: ubuntu-latest
    environment: development

    steps:
      - uses: actions/checkout@v3
      - name: Setup Node.js
        uses: ./.github/actions/setup-node
        with:
          electron-install: false
      - name: Run i18n codegen
        run: yarn i18n-codegen gen
      - name: Run Type Check
        run: yarn typecheck
      - name: Run ESLint
        run: yarn lint:eslint --max-warnings=0
      - name: Run Prettier
        # Set nmMode in `actions/setup-node` will modify the .yarnrc.yml
        run: |
          git checkout .yarnrc.yml
          yarn lint:prettier
      - name: Run circular
        run: yarn circular
      - name: Upload server dist
        uses: actions/upload-artifact@v3
        with:
          name: server-dist
          path: ./apps/server/dist
          if-no-files-found: error

  build-docs:
    name: Build Docs
    runs-on: ubuntu-latest
    environment: development

    steps:
      - uses: actions/checkout@v3
      - name: Setup Node.js
        uses: ./.github/actions/setup-node
        with:
          electron-install: false
      - run: yarn nx build @affine/docs
        env:
          NX_CLOUD_ACCESS_TOKEN: ${{ secrets.NX_CLOUD_ACCESS_TOKEN }}

  build-storybook:
    name: Build Storybook
    runs-on: ubuntu-latest
    environment: development

    steps:
      - uses: actions/checkout@v3
      - name: Setup Node.js
        uses: ./.github/actions/setup-node
        with:
          electron-install: false
      - run: yarn nx build @affine/storybook
        env:
          NX_CLOUD_ACCESS_TOKEN: ${{ secrets.NX_CLOUD_ACCESS_TOKEN }}
      - name: Upload storybook artifact
        uses: actions/upload-artifact@v3
        with:
          name: storybook
          path: ./apps/storybook/storybook-static
          if-no-files-found: error

  build-core:
    name: Build @affine/core
    runs-on: ubuntu-latest
    environment: development

    steps:
      - uses: actions/checkout@v3
      - name: Setup Node.js
        uses: ./.github/actions/setup-node
      - name: Build Core
        run: yarn nx build @affine/core
      - name: Upload core artifact
        uses: actions/upload-artifact@v3
        with:
          name: core
          path: ./apps/core/dist
          if-no-files-found: error
      - name: Upload next routes conf
        uses: actions/upload-artifact@v3
        with:
          name: next-routes-conf
          path: ./apps/web/next-routes.conf
          if-no-files-found: error

  build-storage:
    name: Build Storage
    runs-on: ubuntu-latest
    environment: development

    steps:
      - uses: actions/checkout@v3
      - name: Setup Node.js
        uses: ./.github/actions/setup-node
      - name: Setup Rust
        uses: ./.github/actions/setup-rust
        with:
          target: 'x86_64-unknown-linux-gnu'
      - name: Build Storage
        run: yarn build:storage
      - name: Upload storage.node
        uses: actions/upload-artifact@v3
        with:
          name: storage.node
          path: ./packages/storage/storage.node
          if-no-files-found: error

  server-test:
    name: Server Test
    runs-on: ubuntu-latest
    environment: development
    needs: build-storage
    services:
      postgres:
        image: postgres
        env:
          POSTGRES_PASSWORD: affine
        options: >-
          --health-cmd pg_isready
          --health-interval 10s
          --health-timeout 5s
          --health-retries 5
        ports:
          - 5432:5432
    steps:
      - uses: actions/checkout@v3
      - name: Setup Node.js
        uses: ./.github/actions/setup-node
      - name: Initialize database
        run: |
          psql -h localhost -U postgres -c "CREATE DATABASE affine;"
          psql -h localhost -U postgres -c "CREATE USER affine WITH PASSWORD 'affine';"
          psql -h localhost -U postgres -c "ALTER USER affine WITH SUPERUSER;"
        env:
          PGPASSWORD: affine
      - name: Generate prisma client
        run: |
          yarn exec prisma generate
          yarn exec prisma db push
        working-directory: apps/server
        env:
          DATABASE_URL: postgresql://affine:affine@localhost:5432/affine
      - name: Run init-db script
        run: yarn exec ts-node-esm ./scripts/init-db.ts
        working-directory: apps/server
        env:
          DATABASE_URL: postgresql://affine:affine@localhost:5432/affine
      - name: Download storage.node
        uses: actions/download-artifact@v3
        with:
          name: storage.node
          path: ./apps/server
      - name: Run server tests
        run: yarn test:coverage
        working-directory: apps/server
        env:
          CARGO_TARGET_DIR: '${{ github.workspace }}/target'
          DATABASE_URL: postgresql://affine:affine@localhost:5432/affine
      - name: Upload server test coverage results
        uses: codecov/codecov-action@v3
        with:
          token: ${{ secrets.CODECOV_TOKEN }}
          files: ./apps/server/.coverage/lcov.info
          flags: server-test
          name: affine
          fail_ci_if_error: false

  server-e2e-test:
    name: Server E2E Test
    runs-on: ubuntu-latest
    environment: development
    needs: [build-storage, build-web]
    services:
      postgres:
        image: postgres
        env:
          POSTGRES_PASSWORD: affine
        options: >-
          --health-cmd pg_isready
          --health-interval 10s
          --health-timeout 5s
          --health-retries 5
        ports:
          - 5432:5432
    steps:
      - uses: actions/checkout@v3
      - name: Setup Node.js
        uses: ./.github/actions/setup-node
        with:
          playwright-install: true
      - name: Initialize database
        run: |
          psql -h localhost -U postgres -c "CREATE DATABASE affine;"
          psql -h localhost -U postgres -c "CREATE USER affine WITH PASSWORD 'affine';"
          psql -h localhost -U postgres -c "ALTER USER affine WITH SUPERUSER;"
        env:
          PGPASSWORD: affine
      - name: Generate prisma client
        run: |
          yarn exec prisma generate
          yarn exec prisma db push
        working-directory: apps/server
        env:
          DATABASE_URL: postgresql://affine:affine@localhost:5432/affine
      - name: Run init-db script
        run: yarn exec ts-node-esm ./scripts/init-db.ts
        working-directory: apps/server
        env:
          DATABASE_URL: postgresql://affine:affine@localhost:5432/affine
      - name: Download artifact
        uses: actions/download-artifact@v3
        with:
          name: next-js-static
          path: ./apps/web/out
      - name: Download storage.node
        uses: actions/download-artifact@v3
        with:
          name: storage.node
          path: ./apps/server

      - name: Run playwright tests
        run: yarn e2e --forbid-only
        working-directory: tests/affine-cloud
        env:
          COVERAGE: true
          DATABASE_URL: postgresql://affine:affine@localhost:5432/affine

      - name: Collect code coverage report
        run: yarn exec nyc report -t .nyc_output --report-dir .coverage --reporter=lcov

      - name: Upload e2e test coverage results
        uses: codecov/codecov-action@v3
        with:
          token: ${{ secrets.CODECOV_TOKEN }}
          files: ./.coverage/lcov.info
          flags: server-e2etest
          name: affine
          fail_ci_if_error: false

      - name: Upload test results
        if: ${{ failure() }}
        uses: actions/upload-artifact@v3
        with:
          name: test-results-e2e-${{ matrix.shard }}
          path: ./tests/affine-cloud/test-results
          if-no-files-found: ignore

  storybook-test:
    name: Storybook Test
    runs-on: ubuntu-latest
    environment: development
    needs: [build-storybook]
    steps:
      - uses: actions/checkout@v3
      - name: Setup Node.js
        uses: ./.github/actions/setup-node
        with:
          playwright-install: true
          electron-install: false
      - name: Download storybook artifact
        uses: actions/download-artifact@v3
        with:
          name: storybook
          path: ./apps/storybook/storybook-static
      - name: Run storybook tests
        working-directory: ./apps/storybook
        run: |
          yarn exec concurrently -k -s first -n "SB,TEST" -c "magenta,blue" "yarn exec serve ./storybook-static -l 6006" "yarn exec wait-on tcp:6006 && yarn test"

  e2e-test:
    name: E2E Test
    runs-on: ubuntu-latest
    strategy:
      fail-fast: false
      matrix:
        shard: [1, 2, 3, 4, 5]
    environment: development
    needs: build-core

    steps:
      - uses: actions/checkout@v3
      - name: Setup Node.js
        uses: ./.github/actions/setup-node
        with:
          playwright-install: true
          electron-install: false
      - name: Download core artifact
        uses: actions/download-artifact@v3
        with:
          name: core
          path: ./apps/core/dist

      - name: Run playwright tests
        run: yarn e2e --forbid-only --shard=${{ matrix.shard }}/${{ strategy.job-total }}
        working-directory: tests/affine-local
        env:
          COVERAGE: true

      - name: Collect code coverage report
        run: yarn exec nyc report -t .nyc_output --report-dir .coverage --reporter=lcov

      - name: Upload e2e test coverage results
        uses: codecov/codecov-action@v3
        with:
          token: ${{ secrets.CODECOV_TOKEN }}
          files: ./.coverage/lcov.info
          flags: e2etest
          name: affine
          fail_ci_if_error: false

      - name: Upload test results
        if: ${{ failure() }}
        uses: actions/upload-artifact@v3
        with:
          name: test-results-e2e-${{ matrix.shard }}
          path: ./test-results
          if-no-files-found: ignore

  e2e-migration-test:
    name: E2E Migration Test
    runs-on: ubuntu-latest
    environment: development
    needs: build-core

    steps:
      - uses: actions/checkout@v3
      - name: Setup Node.js
        uses: ./.github/actions/setup-node
        with:
          playwright-install: true
          electron-install: false

      - name: Download core artifact
        uses: actions/download-artifact@v3
        with:
          name: core
          path: ./apps/core/dist

      - name: Unzip
        run: yarn unzip
        working-directory: ./tests/affine-legacy/0.7.0-canary.18

      - name: Run legacy playwright tests
        run: yarn e2e --forbid-only
        working-directory: ./tests/affine-legacy/0.7.0-canary.18

      - name: Run vitest
        run: yarn test
        working-directory: ./tests/affine-legacy/0.7.0-canary.18

      - name: Upload test results
        if: ${{ failure() }}
        uses: actions/upload-artifact@v3
        with:
          name: test-results-e2e-migration
          path: ./tests/affine-legacy/0.7.0-canary.18/test-results
          if-no-files-found: ignore

  desktop-test:
    name: Desktop Test
    runs-on: ${{ matrix.spec.os }}
    environment: development
    strategy:
      fail-fast: false
      # all combinations: macos-latest x64, macos-latest arm64, windows-latest x64, ubuntu-latest x64
      matrix:
        spec:
          - {
              os: macos-latest,
              platform: macos,
              arch: x64,
              target: x86_64-apple-darwin,
              test: true,
            }
          - {
              os: macos-latest,
              platform: macos,
              arch: arm64,
              target: aarch64-apple-darwin,
              test: false,
            }
          - {
              os: ubuntu-latest,
              platform: linux,
              arch: x64,
              target: x86_64-unknown-linux-gnu,
              test: true,
            }
          - {
              os: windows-latest,
              platform: windows,
              arch: x64,
              target: x86_64-pc-windows-msvc,
              test: true,
            }
    needs: build-core
    steps:
      - uses: actions/checkout@v3
      - name: Setup Node.js
        uses: ./.github/actions/setup-node
        with:
          playwright-install: true
          hard-link-nm: false
      - name: Build AFFiNE native
        uses: ./.github/actions/build-rust
        with:
          target: ${{ matrix.spec.target }}
          nx_token: ${{ secrets.NX_CLOUD_ACCESS_TOKEN }}
      - name: Run unit tests
        if: ${{ matrix.spec.test }}
        shell: bash
        run: yarn nx test @affine/monorepo
        env:
          NATIVE_TEST: 'true'

      - name: Download core artifact
        uses: actions/download-artifact@v3
        with:
          name: core
          path: apps/electron/resources/web-static

      - name: Build Plugins
        run: yarn run build:plugins

      - name: Build Desktop Layers
        run: yarn workspace @affine/electron build

      - name: Run desktop tests
        if: ${{ matrix.spec.test && matrix.spec.os == 'ubuntu-latest' }}
        run: xvfb-run --auto-servernum --server-args="-screen 0 1280x960x24" -- yarn workspace @affine/electron test
        env:
          COVERAGE: true

      - name: Run desktop tests
        if: ${{ matrix.spec.test && matrix.spec.os != 'ubuntu-latest' }}
        run: yarn workspace @affine/electron test
        env:
          COVERAGE: true

      - name: Make bundle
        if: ${{ matrix.spec.os == 'macos-latest' && matrix.spec.arch == 'arm64' }}
        run: yarn workspace @affine/electron make --platform=darwin --arch=arm64

      - name: Bundle output check
        if: ${{ matrix.spec.os == 'macos-latest' && matrix.spec.arch == 'arm64' }}
        run: |
          ./scripts/unzip-macos-arm64.sh
          yarn ts-node-esm ./scripts/macos-arm64-output-check.mts
        working-directory: apps/electron

      - name: Collect code coverage report
        if: ${{ matrix.spec.test }}
        run: yarn exec nyc report -t .nyc_output --report-dir .coverage --reporter=lcov

      - name: Upload e2e test coverage results
        if: ${{ matrix.spec.test }}
        uses: codecov/codecov-action@v3
        with:
          token: ${{ secrets.CODECOV_TOKEN }}
          files: ./.coverage/lcov.info
          flags: e2etest-${{ matrix.spec.os }}-${{ matrix.spec.arch }}
          name: affine
          fail_ci_if_error: false

      - name: Upload test results
        if: ${{ failure() }}
        uses: actions/upload-artifact@v3
        with:
          name: test-results-e2e-${{ matrix.spec.os }}-${{ matrix.spec.arch }}
          path: ./test-results
          if-no-files-found: ignore

  unit-test:
    name: Unit Test
    runs-on: ubuntu-latest
    environment: development
    steps:
      - uses: actions/checkout@v3
      - name: Setup Node.js
        uses: ./.github/actions/setup-node
        with:
          electron-install: false

      - name: Unit Test
        run: yarn nx test:coverage @affine/monorepo

      - name: Upload unit test coverage results
        uses: codecov/codecov-action@v3
        with:
          token: ${{ secrets.CODECOV_TOKEN }}
          files: ./.coverage/store/lcov.info
          flags: unittest
          name: affine
          fail_ci_if_error: false

  build-docker:
    if: github.base_ref == 'master'
    name: Build Docker
    needs:
      - lint
      - build-web
      - build-storage
    runs-on: ubuntu-latest
    steps:
      - uses: actions/checkout@v3
      - name: Download core artifact
        uses: actions/download-artifact@v3
        with:
<<<<<<< HEAD
          name: next-js-static
          path: ./apps/web/out
      - name: Download next routes conf
        uses: actions/download-artifact@v3
        with:
          name: next-routes-conf
          path: ./apps/web
=======
          name: core
          path: ./apps/core/dist
>>>>>>> 47f12f77
      - name: Download server dist
        uses: actions/download-artifact@v3
        with:
          name: server-dist
          path: ./apps/server/dist
      - name: Download storage.node
        uses: actions/download-artifact@v3
        with:
          name: storage.node
          path: ./apps/server
      - name: Setup Git short hash
        run: |
          echo "GIT_SHORT_HASH=$(git rev-parse --short HEAD)" >> "$GITHUB_ENV"
      - name: Login to GitHub Container Registry
        uses: docker/login-action@v2
        with:
          registry: ghcr.io
          logout: false
          username: ${{ github.actor }}
          password: ${{ secrets.GITHUB_TOKEN }}
      - name: Set up QEMU
        uses: docker/setup-qemu-action@v2
      - name: Set up Docker Buildx
        uses: docker/setup-buildx-action@v2
      - name: Build front Dockerfile
        uses: docker/build-push-action@v4
        with:
          context: .
          push: true
          pull: true
          platforms: linux/amd64,linux/arm64
          provenance: true
          file: .github/deployment/front/Dockerfile
          tags: ghcr.io/toeverything/affine-front:${{ env.GIT_SHORT_HASH }},ghcr.io/toeverything/affine-front:latest

      # setup node without cache configuration
      # Prisma cache is not compatible with docker build cache
      - name: Setup Node.js
        uses: actions/setup-node@v3
        with:
          node-version-file: '.nvmrc'
          registry-url: https://npm.pkg.github.com
          scope: '@toeverything'

      - name: Install Node.js dependencies
        run: yarn workspaces focus @affine/server --production

      - name: Generate Prisma client
        run: yarn workspace @affine/server prisma generate

      - name: Build graphql Dockerfile
        uses: docker/build-push-action@v4
        with:
          context: .
          push: true
          pull: true
          platforms: linux/amd64,linux/arm64
          provenance: true
          file: .github/deployment/node/Dockerfile
          tags: ghcr.io/toeverything/affine-graphql:${{ env.GIT_SHORT_HASH }},ghcr.io/toeverything/affine-graphql:latest

  deploy:
    name: Deploy to cluster
    permissions:
      contents: 'write'
      id-token: 'write'
    needs:
      - build-docker
    runs-on: ubuntu-latest
    steps:
      - uses: actions/checkout@v3
      - name: Deploy to dev
        uses: ./.github/actions/deploy
        with:
          env: 'dev'
          gcp-project-number: ${{ secrets.GCP_PROJECT_NUMBER }}
          gcp-project-id: ${{ secrets.GCP_PROJECT_ID }}
          service-account: ${{ secrets.GCP_HELM_DEPLOY_SERVICE_ACCOUNT }}
          cluster-name: ${{ secrets.GCP_CLUSTER_NAME }}
          cluster-location: ${{ secrets.GCP_CLUSTER_LOCATION }}
        env:
          DEV_ENV_HOST: ${{ secrets.DEV_ENV_HOST }}
          R2_ACCOUNT_ID: ${{ secrets.R2_ACCOUNT_ID }}
          R2_ACCESS_KEY_ID: ${{ secrets.R2_ACCESS_KEY_ID }}
          R2_SECRET_ACCESS_KEY: ${{ secrets.R2_SECRET_ACCESS_KEY }}
          R2_BUCKET: ${{ secrets.R2_BUCKET }}
          OAUTH_EMAIL_SENDER: ${{ secrets.OAUTH_EMAIL_SENDER }}
          OAUTH_EMAIL_LOGIN: ${{ secrets.OAUTH_EMAIL_LOGIN }}
          OAUTH_EMAIL_PASSWORD: ${{ secrets.OAUTH_EMAIL_PASSWORD }}
          GITHUB_TOKEN: ${{ secrets.GITHUB_TOKEN }}
          AFFINE_GOOGLE_CLIENT_ID: ${{ secrets.AFFINE_GOOGLE_CLIENT_ID }}
          AFFINE_GOOGLE_CLIENT_SECRET: ${{ secrets.AFFINE_GOOGLE_CLIENT_SECRET }}<|MERGE_RESOLUTION|>--- conflicted
+++ resolved
@@ -549,18 +549,8 @@
       - name: Download core artifact
         uses: actions/download-artifact@v3
         with:
-<<<<<<< HEAD
-          name: next-js-static
-          path: ./apps/web/out
-      - name: Download next routes conf
-        uses: actions/download-artifact@v3
-        with:
-          name: next-routes-conf
-          path: ./apps/web
-=======
           name: core
           path: ./apps/core/dist
->>>>>>> 47f12f77
       - name: Download server dist
         uses: actions/download-artifact@v3
         with:

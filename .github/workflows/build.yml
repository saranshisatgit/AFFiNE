--- conflicted
+++ resolved
@@ -51,11 +51,7 @@
       - name: Run Type Check
         run: yarn typecheck
       - name: Run ESLint
-<<<<<<< HEAD
-        run: yarn lint:eslint --max-warnings=0 --cache
-=======
         run: yarn lint:eslint --max-warnings=0
->>>>>>> 2e0f4109
       - name: Run Prettier
         # Set nmMode in `actions/setup-node` will modify the .yarnrc.yml
         run: |

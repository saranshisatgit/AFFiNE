--- conflicted
+++ resolved
@@ -581,14 +581,8 @@
     if: github.base_ref == 'master'
     name: Build Docker
     needs:
-<<<<<<< HEAD
-      - lint
       - build-core
       - build-storage
-=======
-      - desktop-test
-      - server-test
->>>>>>> ea34d66e
     runs-on: ubuntu-latest
     steps:
       - uses: actions/checkout@v3

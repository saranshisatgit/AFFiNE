{
  "compilerOptions": {
    "verbatimModuleSyntax": true,
    // Classification follows https://www.typescriptlang.org/tsconfig

    // Type Checking
    "strict": true,
    // exactOptionalPropertyTypes: false,
    "noFallthroughCasesInSwitch": true,
    "noImplicitAny": true,
    "noImplicitOverride": true,
    "noImplicitReturns": true,
    "noImplicitThis": true,
    // noPropertyAccessFromIndexSignature: false,
    // noUncheckedIndexedAccess: false,
    // noUnusedLocals: false,
    // noUnusedParameters: false,
    "useUnknownInCatchVariables": true,

    // Modules
    "module": "ES2022",
    "moduleResolution": "Node",
    "resolveJsonModule": true,

    // Emit
    "declaration": true,
    "declarationMap": true,
    "sourceMap": true,
    // skip type emit for @internal types
    // "stripInternal": true,

    // JavaScript Support
    "allowJs": false,
    "checkJs": false,

    // Interop Constraints
    "forceConsistentCasingInFileNames": true,
    "allowSyntheticDefaultImports": true,

    // Language and Environment
    "jsx": "react-jsx",
    "lib": ["ES2023", "DOM", "DOM.Iterable"],
    "target": "ES2022",
    "useDefineForClassFields": false,
    "experimentalDecorators": true,
    "emitDecoratorMetadata": true,

    // Projects
    "composite": true,
    "incremental": true,

    // Completeness
    "skipLibCheck": true, // skip all type checks for .d.ts files

    "paths": {
<<<<<<< HEAD
      "@affine/server/*": ["./apps/server/src/*"],
=======
      "@affine/cli/*": ["./packages/cli/src/*"],
>>>>>>> 47f12f77
      "@affine/component": ["./packages/component/src/index"],
      "@affine/component/*": [
        "./packages/component/src/components/*/index",
        "./packages/component/src/components/*"
      ],
      "@affine/i18n": ["./packages/i18n/src"],
      "@affine/i18n/hooks": ["./packages/i18n/src/i18n-generated"],
      "@affine/debug": ["./packages/debug"],
      "@affine/jotai": ["./packages/jotai"],
      "@affine/env": ["./packages/env/src"],
      "@affine/env/*": ["./packages/env/src/*"],
      "@affine/utils": ["./packages/utils"],
      "@affine/workspace/*": ["./packages/workspace/src/*"],
      "@affine/graphql": ["./packages/graphql/src"],
      "@affine/copilot": ["./plugins/copilot/src"],
      "@affine/copilot/*": ["./plugins/copilot/src/*"],
      "@affine/electron/scripts/*": ["./apps/electron/scripts/*"],
      "@affine-test/kit/*": ["./tests/kit/*"],
      "@affine-test/fixtures/*": ["./tests/fixtures/*"],
      "@toeverything/infra": ["./packages/infra/src"],
      "@toeverything/y-indexeddb": ["./packages/y-indexeddb/src"],
      "@toeverything/hooks/*": ["./packages/hooks/src/*"],
      "@toeverything/plugin-infra": ["./packages/plugin-infra/src"],
      "@toeverything/plugin-infra/*": ["./packages/plugin-infra/src/*"],
      "@affine/native": ["./packages/native/index.d.ts"],
      "@affine/native/*": ["./packages/native/*"],
      "@affine/storage": ["./packages/storage/index.d.ts"],

      // Development only
      "@affine/electron/*": ["./apps/electron/src/*"]
    }
  },
  "include": [],
  "references": [
    // Apps
    {
      "path": "./apps/electron"
    },
    {
      "path": "./apps/server"
    },
    {
      "path": "./apps/storybook"
    },
    {
      "path": "./apps/core"
    },
    // Top level packages
    {
      "path": "./packages/infra"
    },
    {
      "path": "./packages/graphql"
    },
    {
      "path": "./packages/debug"
    },
    // Plugins
    {
      "path": "./packages/plugin-infra"
    },
    {
      "path": "./plugins/bookmark-block"
    },
    {
      "path": "./plugins/copilot"
    },
    // Packages
    {
      "path": "./packages/cli"
    },
    {
      "path": "./packages/component"
    },
    {
      "path": "./packages/hooks"
    },
    {
      "path": "./packages/i18n"
    },
    {
      "path": "./packages/env"
    },
    {
      "path": "./packages/workspace"
    },
    {
      "path": "./packages/y-indexeddb"
    },
    // Tests
    {
      "path": "./tests/kit"
    },
    {
      "path": "./tsconfig.node.json"
    },
    {
      "path": "./tests/affine-local"
    },
    {
      "path": "./tests/affine-legacy/0.7.0-canary.18"
    },
    {
      "path": "./tests/affine-cloud"
    }
  ],
  "files": [],
  "exclude": ["node_modules", "target", "lib", "test-results"]
}<|MERGE_RESOLUTION|>--- conflicted
+++ resolved
@@ -53,11 +53,8 @@
     "skipLibCheck": true, // skip all type checks for .d.ts files
 
     "paths": {
-<<<<<<< HEAD
+      "@affine/cli/*": ["./packages/cli/src/*"],
       "@affine/server/*": ["./apps/server/src/*"],
-=======
-      "@affine/cli/*": ["./packages/cli/src/*"],
->>>>>>> 47f12f77
       "@affine/component": ["./packages/component/src/index"],
       "@affine/component/*": [
         "./packages/component/src/components/*/index",

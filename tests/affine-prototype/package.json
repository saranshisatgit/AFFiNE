{
  "name": "@affine-test/affine-prototype",
  "private": true,
  "scripts": {
    "e2e": "yarn playwright test"
  },
  "devDependencies": {
    "@affine-test/fixtures": "workspace:*",
    "@affine-test/kit": "workspace:*",
    "@playwright/test": "^1.37.0"
  },
<<<<<<< HEAD
  "version": "0.8.0-canary.30"
=======
  "version": "0.8.0-canary.32"
>>>>>>> 52f736fb
}<|MERGE_RESOLUTION|>--- conflicted
+++ resolved
@@ -9,9 +9,5 @@
     "@affine-test/kit": "workspace:*",
     "@playwright/test": "^1.37.0"
   },
-<<<<<<< HEAD
-  "version": "0.8.0-canary.30"
-=======
   "version": "0.8.0-canary.32"
->>>>>>> 52f736fb
 }
--- conflicted
+++ resolved
@@ -23,31 +23,7 @@
   await page.getByPlaceholder('Set a Workspace name').fill(params.name);
 
   // click create button
-<<<<<<< HEAD
   return page.getByRole('button', { name: 'Create' }).click({
     delay: 50,
   });
-}
-
-export async function assertCurrentWorkspaceFlavour(
-  flavour: 'affine' | 'local',
-  page: Page
-) {
-  // @ts-expect-error
-  const actual = await page.evaluate(() => globalThis.currentWorkspace.flavour);
-  expect(actual).toBe(flavour);
-}
-
-export async function enableAffineCloudWorkspace(page: Page) {
-  await clickSideBarSettingButton(page);
-  await page.waitForTimeout(50);
-  await clickCollaborationPanel(page);
-  await page.getByTestId('local-workspace-enable-cloud-button').click();
-  await page.getByTestId('confirm-enable-cloud-button').click();
-  await page.waitForSelector("[data-testid='member-length']", {
-    timeout: 20000,
-  });
-=======
-  return page.getByRole('button', { name: 'Create' }).click();
->>>>>>> 6b0d0481
 }
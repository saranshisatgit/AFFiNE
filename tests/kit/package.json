--- conflicted
+++ resolved
@@ -1,11 +1,7 @@
 {
   "name": "@affine-test/kit",
   "private": true,
-<<<<<<< HEAD
-  "version": "0.8.0-canary.30",
-=======
   "version": "0.8.0-canary.32",
->>>>>>> 52f736fb
   "exports": {
     "./playwright": "./playwright.ts",
     "./utils/*": "./utils/*.ts"

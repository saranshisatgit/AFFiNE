{
  "name": "@affine-legacy/0.8.3",
  "description": "AFFiNE 0.8.3 static output",
  "scripts": {
    "unzip": "unzip affine-core -d static",
    "start": "yarn exec serve -s static -l 8082",
    "e2e": "yarn playwright test"
  },
  "devDependencies": {
    "@affine-test/fixtures": "workspace:*",
    "@affine-test/kit": "workspace:*",
<<<<<<< HEAD
    "@blocksuite/block-std": "0.0.0-20230926212737-6d4b1569-nightly",
    "@blocksuite/blocks": "0.0.0-20230926212737-6d4b1569-nightly",
    "@blocksuite/global": "0.0.0-20230926212737-6d4b1569-nightly",
    "@blocksuite/store": "0.0.0-20230926212737-6d4b1569-nightly",
=======
    "@blocksuite/block-std": "0.0.0-20230921103931-38d8f07a-nightly",
    "@blocksuite/blocks": "0.0.0-20230921103931-38d8f07a-nightly",
    "@blocksuite/global": "0.0.0-20230921103931-38d8f07a-nightly",
    "@blocksuite/store": "0.0.0-20230921103931-38d8f07a-nightly",
>>>>>>> 4a03fa65
    "@playwright/test": "^1.37.1",
    "express": "^4.18.2",
    "http-proxy-middleware": "^3.0.0-beta.1",
    "serve": "^14.2.1"
  },
  "version": "0.9.0-canary.13"
}<|MERGE_RESOLUTION|>--- conflicted
+++ resolved
@@ -9,17 +9,10 @@
   "devDependencies": {
     "@affine-test/fixtures": "workspace:*",
     "@affine-test/kit": "workspace:*",
-<<<<<<< HEAD
-    "@blocksuite/block-std": "0.0.0-20230926212737-6d4b1569-nightly",
-    "@blocksuite/blocks": "0.0.0-20230926212737-6d4b1569-nightly",
-    "@blocksuite/global": "0.0.0-20230926212737-6d4b1569-nightly",
-    "@blocksuite/store": "0.0.0-20230926212737-6d4b1569-nightly",
-=======
     "@blocksuite/block-std": "0.0.0-20230921103931-38d8f07a-nightly",
     "@blocksuite/blocks": "0.0.0-20230921103931-38d8f07a-nightly",
     "@blocksuite/global": "0.0.0-20230921103931-38d8f07a-nightly",
     "@blocksuite/store": "0.0.0-20230921103931-38d8f07a-nightly",
->>>>>>> 4a03fa65
     "@playwright/test": "^1.37.1",
     "express": "^4.18.2",
     "http-proxy-middleware": "^3.0.0-beta.1",

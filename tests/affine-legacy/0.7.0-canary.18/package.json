--- conflicted
+++ resolved
@@ -10,25 +10,14 @@
   "devDependencies": {
     "@affine-test/fixtures": "workspace:*",
     "@affine-test/kit": "workspace:*",
-<<<<<<< HEAD
-    "@blocksuite/block-std": "0.0.0-20230816084758-3be96d22-nightly",
-    "@blocksuite/blocks": "0.0.0-20230816084758-3be96d22-nightly",
-    "@blocksuite/global": "0.0.0-20230816084758-3be96d22-nightly",
-    "@blocksuite/store": "0.0.0-20230816084758-3be96d22-nightly",
-=======
     "@blocksuite/block-std": "0.0.0-20230817030423-20f3821a-nightly",
     "@blocksuite/blocks": "0.0.0-20230817030423-20f3821a-nightly",
     "@blocksuite/global": "0.0.0-20230817030423-20f3821a-nightly",
     "@blocksuite/store": "0.0.0-20230817030423-20f3821a-nightly",
->>>>>>> da3dd1e3
     "@playwright/test": "^1.37.0",
     "express": "^4.18.2",
     "http-proxy-middleware": "^3.0.0-beta.1",
     "serve": "^14.2.0"
   },
-<<<<<<< HEAD
-  "version": "0.8.0-canary.23"
-=======
   "version": "0.8.0-canary.25"
->>>>>>> da3dd1e3
 }
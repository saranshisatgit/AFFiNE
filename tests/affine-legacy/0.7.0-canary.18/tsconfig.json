{
  "extends": "../../../tsconfig.json",
  "compilerOptions": {
    "esModuleInterop": true,
    "outDir": "lib"
  },
<<<<<<< HEAD
  "include": ["e2e"],
  "references": [
    {
      "path": "../../kit"
    },
    {
      "path": "./tsconfig.node.json"
    }
  ]
=======
  "include": ["e2e"]
>>>>>>> ea34d66e
}<|MERGE_RESOLUTION|>--- conflicted
+++ resolved
@@ -4,17 +4,10 @@
     "esModuleInterop": true,
     "outDir": "lib"
   },
-<<<<<<< HEAD
   "include": ["e2e"],
   "references": [
     {
       "path": "../../kit"
-    },
-    {
-      "path": "./tsconfig.node.json"
     }
   ]
-=======
-  "include": ["e2e"]
->>>>>>> ea34d66e
 }
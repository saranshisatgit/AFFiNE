--- conflicted
+++ resolved
@@ -11,12 +11,8 @@
       BUILD_DATE: '2021-09-01T00:00:00.000Z',
       gitVersion: 'UNKNOWN',
       hash: 'UNKNOWN',
-<<<<<<< HEAD
-=======
       appVersion: '0.0.0',
       editorVersion: '0.0.0',
-      serverAPI: 'http://127.0.0.1:3000/',
->>>>>>> bbb13874
       editorFlags: blockSuiteFeatureFlags,
       ...buildFlags,
     },

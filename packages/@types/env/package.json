{
  "name": "@types/affine__env",
  "private": true,
  "types": "./__all.d.ts",
  "type": "module",
  "dependencies": {
    "@affine/env": "workspace:*",
    "@toeverything/infra": "workspace:*"
  },
<<<<<<< HEAD
  "version": "0.8.0-canary.23"
=======
  "version": "0.8.0-canary.25"
>>>>>>> da3dd1e3
}<|MERGE_RESOLUTION|>--- conflicted
+++ resolved
@@ -7,9 +7,5 @@
     "@affine/env": "workspace:*",
     "@toeverything/infra": "workspace:*"
   },
-<<<<<<< HEAD
-  "version": "0.8.0-canary.23"
-=======
   "version": "0.8.0-canary.25"
->>>>>>> da3dd1e3
 }
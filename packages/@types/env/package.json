{
  "name": "@types/affine__env",
  "private": true,
  "types": "./__all.d.ts",
  "type": "module",
  "dependencies": {
    "@affine/env": "workspace:*",
    "@toeverything/infra": "workspace:*"
  },
<<<<<<< HEAD
  "version": "0.8.0-canary.30"
=======
  "version": "0.8.0-canary.32"
>>>>>>> 52f736fb
}<|MERGE_RESOLUTION|>--- conflicted
+++ resolved
@@ -7,9 +7,5 @@
     "@affine/env": "workspace:*",
     "@toeverything/infra": "workspace:*"
   },
-<<<<<<< HEAD
-  "version": "0.8.0-canary.30"
-=======
   "version": "0.8.0-canary.32"
->>>>>>> 52f736fb
 }
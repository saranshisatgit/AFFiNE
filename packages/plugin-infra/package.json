--- conflicted
+++ resolved
@@ -36,19 +36,11 @@
     "jotai": "^2.2.2"
   },
   "devDependencies": {
-<<<<<<< HEAD
-    "@blocksuite/blocks": "0.0.0-20230716144121-5b169b38-nightly",
-    "@blocksuite/editor": "0.0.0-20230716144121-5b169b38-nightly",
-    "@blocksuite/lit": "0.0.0-20230716144121-5b169b38-nightly",
-    "vite": "^4.4.3",
-    "vite-plugin-dts": "3.2.0"
-=======
     "@blocksuite/blocks": "0.0.0-20230717055529-79180930-nightly",
     "@blocksuite/editor": "0.0.0-20230717055529-79180930-nightly",
     "@blocksuite/lit": "0.0.0-20230717055529-79180930-nightly",
-    "vite": "^4.3.9",
-    "vite-plugin-dts": "3.0.2"
->>>>>>> eeed3981
+    "vite": "^4.4.3",
+    "vite-plugin-dts": "3.2.0"
   },
   "peerDependencies": {
     "@blocksuite/blocks": "*",

{
  "name": "@toeverything/plugin-infra",
  "type": "module",
  "scripts": {
    "build": "vite build",
    "dev": "vite build --watch"
  },
  "files": [
    "dist"
  ],
  "exports": {
    "./manager": {
      "type": "./dist/manager.d.ts",
      "import": "./dist/manager.js",
      "require": "./dist/manager.cjs"
    },
    "./type": {
      "type": "./dist/type.d.ts",
      "import": "./dist/type.js",
      "require": "./dist/type.cjs"
    },
    "./__internal__/workspace": {
      "type": "./dist/__internal__/workspace.d.ts",
      "import": "./dist/__internal__/workspace.js",
      "require": "./dist/__internal__/workspace.cjs"
    }
  },
  "dependencies": {
    "@blocksuite/global": "0.0.0-20230716144121-5b169b38-nightly",
    "@blocksuite/store": "0.0.0-20230716144121-5b169b38-nightly",
    "jotai": "^2.2.2"
  },
  "devDependencies": {
    "@blocksuite/blocks": "0.0.0-20230716144121-5b169b38-nightly",
    "@blocksuite/editor": "0.0.0-20230716144121-5b169b38-nightly",
    "@blocksuite/lit": "0.0.0-20230716144121-5b169b38-nightly",
<<<<<<< HEAD
    "@blocksuite/store": "0.0.0-20230716144121-5b169b38-nightly",
    "jotai": "^2.2.2",
    "vite": "^4.4.3",
    "vite-plugin-dts": "3.2.0"
=======
    "vite": "^4.3.9",
    "vite-plugin-dts": "3.0.2"
>>>>>>> 071d5822
  },
  "peerDependencies": {
    "@blocksuite/blocks": "*",
    "@blocksuite/editor": "*",
    "@blocksuite/lit": "*",
    "react": "*",
    "react-dom": "*"
  },
  "version": "0.7.0-canary.47"
}<|MERGE_RESOLUTION|>--- conflicted
+++ resolved
@@ -34,15 +34,8 @@
     "@blocksuite/blocks": "0.0.0-20230716144121-5b169b38-nightly",
     "@blocksuite/editor": "0.0.0-20230716144121-5b169b38-nightly",
     "@blocksuite/lit": "0.0.0-20230716144121-5b169b38-nightly",
-<<<<<<< HEAD
-    "@blocksuite/store": "0.0.0-20230716144121-5b169b38-nightly",
-    "jotai": "^2.2.2",
     "vite": "^4.4.3",
     "vite-plugin-dts": "3.2.0"
-=======
-    "vite": "^4.3.9",
-    "vite-plugin-dts": "3.0.2"
->>>>>>> 071d5822
   },
   "peerDependencies": {
     "@blocksuite/blocks": "*",

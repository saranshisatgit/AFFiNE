--- conflicted
+++ resolved
@@ -8,9 +8,5 @@
   "devDependencies": {
     "@types/debug": "^4.1.8"
   },
-<<<<<<< HEAD
-  "version": "0.8.0-canary.23"
-=======
   "version": "0.8.0-canary.25"
->>>>>>> da3dd1e3
 }
--- conflicted
+++ resolved
@@ -93,9 +93,5 @@
       "optional": true
     }
   },
-<<<<<<< HEAD
-  "version": "0.8.0-canary.30"
-=======
   "version": "0.8.0-canary.32"
->>>>>>> 52f736fb
 }
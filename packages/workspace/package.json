{
  "name": "@affine/workspace",
  "private": true,
  "exports": {
    "./atom": "./src/atom.ts",
    "./utils": "./src/utils.ts",
    "./type": "./src/type.ts",
    "./migration": "./src/migration/index.ts",
    "./local/crud": "./src/local/crud.ts",
    "./affine/gql": "./src/affine/gql.ts",
    "./providers": "./src/providers/index.ts"
  },
  "peerDependencies": {
    "@blocksuite/blocks": "*",
    "@blocksuite/store": "*"
  },
  "dependencies": {
    "@affine-test/fixtures": "workspace:*",
    "@affine/debug": "workspace:*",
    "@affine/env": "workspace:*",
    "@affine/graphql": "workspace:*",
    "@toeverything/hooks": "workspace:*",
    "@toeverything/plugin-infra": "workspace:*",
    "@toeverything/y-indexeddb": "workspace:*",
    "async-call-rpc": "^6.3.1",
    "jotai": "^2.2.2",
    "js-base64": "^3.7.5",
    "ky": "^0.33.3",
    "lib0": "^0.2.78",
<<<<<<< HEAD
    "react": "18.3.0-canary-1fdacbefd-20230630",
    "react-dom": "18.3.0-canary-1fdacbefd-20230630",
    "socket.io-client": "^4.7.1",
=======
    "react": "18.2.0",
    "react-dom": "18.2.0",
>>>>>>> 2be0ae89
    "y-protocols": "^1.0.5",
    "yjs": "^13.6.6",
    "zod": "^3.21.4"
  },
  "devDependencies": {
    "@types/ws": "^8.5.5",
    "next": "=13.4.2",
    "ws": "^8.13.0"
  },
  "version": "0.7.0-canary.46"
}<|MERGE_RESOLUTION|>--- conflicted
+++ resolved
@@ -27,14 +27,9 @@
     "js-base64": "^3.7.5",
     "ky": "^0.33.3",
     "lib0": "^0.2.78",
-<<<<<<< HEAD
-    "react": "18.3.0-canary-1fdacbefd-20230630",
-    "react-dom": "18.3.0-canary-1fdacbefd-20230630",
-    "socket.io-client": "^4.7.1",
-=======
     "react": "18.2.0",
     "react-dom": "18.2.0",
->>>>>>> 2be0ae89
+    "socket.io-client": "^4.7.1",
     "y-protocols": "^1.0.5",
     "yjs": "^13.6.6",
     "zod": "^3.21.4"

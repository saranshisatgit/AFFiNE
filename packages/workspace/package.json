{
  "name": "@affine/workspace",
  "private": true,
  "exports": {
    "./atom": "./src/atom.ts",
    "./blob": "./src/blob/index.ts",
    "./utils": "./src/utils.ts",
    "./type": "./src/type.ts",
    "./migration": "./src/migration/index.ts",
    "./local/crud": "./src/local/crud.ts",
    "./providers": "./src/providers/index.ts",
    "./affine/*": "./src/affine/*.ts",
    "./affine/api": "./src/affine/api/index.ts",
    "./affine/keck": "./src/affine/keck/index.ts",
    "./affine/shared": "./src/affine/shared.ts"
  },
  "peerDependencies": {
    "@blocksuite/blocks": "*",
    "@blocksuite/store": "*"
  },
  "dependencies": {
    "@affine-test/fixtures": "workspace:*",
    "@affine/debug": "workspace:*",
    "@affine/env": "workspace:*",
    "@toeverything/hooks": "workspace:*",
    "@toeverything/plugin-infra": "workspace:*",
    "@toeverything/y-indexeddb": "workspace:*",
    "async-call-rpc": "^6.3.1",
    "firebase": "^9.23.0",
    "jotai": "^2.2.1",
    "js-base64": "^3.7.5",
    "ky": "^0.33.3",
    "lib0": "^0.2.78",
<<<<<<< HEAD
    "react": "18.3.0-canary-16d053d59-20230506",
    "react-dom": "18.3.0-canary-16d053d59-20230506",
    "socket.io-client": "^4.7.1",
=======
    "react": "18.3.0-canary-8ec962d82-20230623",
    "react-dom": "18.3.0-canary-8ec962d82-20230623",
>>>>>>> 2c95bfcc
    "y-protocols": "^1.0.5",
    "yjs": "^13.6.6",
    "zod": "^3.21.4"
  },
  "devDependencies": {
    "@types/ws": "^8.5.5",
    "next": "=13.4.2",
    "ws": "^8.13.0"
  },
  "version": "0.7.0-canary.23"
}<|MERGE_RESOLUTION|>--- conflicted
+++ resolved
@@ -31,14 +31,9 @@
     "js-base64": "^3.7.5",
     "ky": "^0.33.3",
     "lib0": "^0.2.78",
-<<<<<<< HEAD
-    "react": "18.3.0-canary-16d053d59-20230506",
-    "react-dom": "18.3.0-canary-16d053d59-20230506",
-    "socket.io-client": "^4.7.1",
-=======
     "react": "18.3.0-canary-8ec962d82-20230623",
     "react-dom": "18.3.0-canary-8ec962d82-20230623",
->>>>>>> 2c95bfcc
+    "socket.io-client": "^4.7.1",
     "y-protocols": "^1.0.5",
     "yjs": "^13.6.6",
     "zod": "^3.21.4"

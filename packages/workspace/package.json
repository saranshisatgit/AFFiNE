--- conflicted
+++ resolved
@@ -39,9 +39,5 @@
     "@types/ws": "^8.5.5",
     "ws": "^8.13.0"
   },
-<<<<<<< HEAD
-  "version": "0.8.0-canary.30"
-=======
   "version": "0.8.0-canary.32"
->>>>>>> 52f736fb
 }
{
  "name": "@affine/workspace",
  "private": true,
  "exports": {
    "./atom": "./src/atom.ts",
    "./utils": "./src/utils.ts",
    "./type": "./src/type.ts",
    "./migration": "./src/migration/index.ts",
    "./local/crud": "./src/local/crud.ts",
    "./providers": "./src/providers/index.ts"
  },
  "peerDependencies": {
    "@blocksuite/blocks": "*",
    "@blocksuite/store": "*"
  },
  "dependencies": {
    "@affine-test/fixtures": "workspace:*",
    "@affine/debug": "workspace:*",
    "@affine/env": "workspace:*",
    "@toeverything/hooks": "workspace:*",
    "@toeverything/plugin-infra": "workspace:*",
    "@toeverything/y-indexeddb": "workspace:*",
    "async-call-rpc": "^6.3.1",
    "jotai": "^2.2.1",
    "js-base64": "^3.7.5",
    "ky": "^0.33.3",
    "lib0": "^0.2.78",
<<<<<<< HEAD
    "react": "18.3.0-canary-8ec962d82-20230623",
    "react-dom": "18.3.0-canary-8ec962d82-20230623",
    "socket.io-client": "^4.7.1",
=======
    "react": "18.3.0-canary-1fdacbefd-20230630",
    "react-dom": "18.3.0-canary-1fdacbefd-20230630",
>>>>>>> edb7847e
    "y-protocols": "^1.0.5",
    "yjs": "^13.6.6",
    "zod": "^3.21.4"
  },
  "devDependencies": {
    "@types/ws": "^8.5.5",
    "next": "=13.4.2",
    "ws": "^8.13.0"
  },
  "version": "0.7.0-canary.31"
}<|MERGE_RESOLUTION|>--- conflicted
+++ resolved
@@ -25,14 +25,9 @@
     "js-base64": "^3.7.5",
     "ky": "^0.33.3",
     "lib0": "^0.2.78",
-<<<<<<< HEAD
-    "react": "18.3.0-canary-8ec962d82-20230623",
-    "react-dom": "18.3.0-canary-8ec962d82-20230623",
-    "socket.io-client": "^4.7.1",
-=======
     "react": "18.3.0-canary-1fdacbefd-20230630",
     "react-dom": "18.3.0-canary-1fdacbefd-20230630",
->>>>>>> edb7847e
+    "socket.io-client": "^4.7.1",
     "y-protocols": "^1.0.5",
     "yjs": "^13.6.6",
     "zod": "^3.21.4"

import { DebugLogger } from '@affine/debug';
import type {
  AffineSocketIOProvider,
  LocalIndexedDBBackgroundProvider,
  LocalIndexedDBDownloadProvider,
} from '@affine/env/workspace';
import { assertExists } from '@blocksuite/global/utils';
import type { DocProviderCreator } from '@blocksuite/store';
import { Workspace } from '@blocksuite/store';
import { createBroadcastChannelProvider } from '@blocksuite/store/providers/broadcast-channel';
import {
  createIndexedDBProvider as create,
  downloadBinary,
} from '@toeverything/y-indexeddb';
import type { Doc } from 'yjs';

import { SocketIOProvider } from '../affine/sync-socket-io';
import {
  createCloudDownloadProvider,
  createMergeCloudSnapshotProvider,
} from './cloud';
import {
  createSQLiteDBDownloadProvider,
  createSQLiteProvider,
} from './sqlite-providers';

const Y = Workspace.Y;
const logger = new DebugLogger('indexeddb-provider');

const createAffineSocketIOProvider: DocProviderCreator = (
  id,
  doc,
  { awareness }
): AffineSocketIOProvider => {
  const provider = new SocketIOProvider(
    runtimeConfig.serverUrlPrefix + '/',
    id,
    doc,
    {
      awareness,
    }
  );
  return {
    flavour: 'affine-socket-io',
    passive: true,
    get connected() {
      return provider.connected;
    },
    connect: () => {
      provider.connect();
    },
    disconnect: () => {
      provider.disconnect();
    },
    cleanup: () => {
      provider.destroy();
    },
  } satisfies AffineSocketIOProvider;
};

const createIndexedDBBackgroundProvider: DocProviderCreator = (
  id,
  blockSuiteWorkspace
): LocalIndexedDBBackgroundProvider => {
  const indexeddbProvider = create(blockSuiteWorkspace);
  let connected = false;
  return {
    flavour: 'local-indexeddb-background',
    passive: true,
    get connected() {
      return connected;
    },
    cleanup: () => {
      indexeddbProvider.cleanup().catch(console.error);
    },
    connect: () => {
      logger.info('connect indexeddb provider', id);
      indexeddbProvider.connect();
    },
    disconnect: () => {
      assertExists(indexeddbProvider);
      logger.info('disconnect indexeddb provider', id);
      indexeddbProvider.disconnect();
      connected = false;
    },
  };
};

const indexedDBDownloadOrigin = 'indexeddb-download-provider';

const createIndexedDBDownloadProvider: DocProviderCreator = (
  id,
  doc
): LocalIndexedDBDownloadProvider => {
  let _resolve: () => void;
  let _reject: (error: unknown) => void;
  const promise = new Promise<void>((resolve, reject) => {
    _resolve = resolve;
    _reject = reject;
  });
<<<<<<< HEAD

  async function downloadBinaryRecursively(doc: Doc) {
    if (cache.has(doc)) {
      const binary = cache.get(doc) as Uint8Array;
=======
  async function downloadAndApply(doc: Doc) {
    const binary = await downloadBinary(doc.guid);
    if (binary) {
>>>>>>> 00718f8c
      Y.applyUpdate(doc, binary, indexedDBDownloadOrigin);
    }
  }

  return {
    flavour: 'local-indexeddb',
    active: true,
    get whenReady() {
      return promise;
    },
    cleanup: () => {
      // todo: cleanup data
    },
    sync: () => {
      logger.info('sync indexeddb provider', id);
      downloadAndApply(doc).then(_resolve).catch(_reject);
    },
  };
};

export {
  createAffineSocketIOProvider,
  createBroadcastChannelProvider,
  createIndexedDBBackgroundProvider,
  createIndexedDBDownloadProvider,
  createSQLiteDBDownloadProvider,
  createSQLiteProvider,
};

export const createLocalProviders = (): DocProviderCreator[] => {
  const providers = [
    createIndexedDBBackgroundProvider,
    createIndexedDBDownloadProvider,
  ] as DocProviderCreator[];

  if (runtimeConfig.enableBroadcastChannelProvider) {
    providers.push(createBroadcastChannelProvider);
  }

  if (environment.isDesktop && runtimeConfig.enableSQLiteProvider) {
    providers.push(createSQLiteProvider, createSQLiteDBDownloadProvider);
  }

  return providers;
};

export const createAffineProviders = (): DocProviderCreator[] => {
  return (
    [
      ...createLocalProviders(),
      runtimeConfig.enableBroadcastChannelProvider &&
        createBroadcastChannelProvider,
      runtimeConfig.enableCloud && createAffineSocketIOProvider,
      runtimeConfig.enableCloud && createMergeCloudSnapshotProvider,
      createIndexedDBDownloadProvider,
    ] as DocProviderCreator[]
  ).filter(v => Boolean(v));
};

export const createAffinePublicProviders = (): DocProviderCreator[] => {
  return [createCloudDownloadProvider];
};<|MERGE_RESOLUTION|>--- conflicted
+++ resolved
@@ -98,16 +98,9 @@
     _resolve = resolve;
     _reject = reject;
   });
-<<<<<<< HEAD
-
-  async function downloadBinaryRecursively(doc: Doc) {
-    if (cache.has(doc)) {
-      const binary = cache.get(doc) as Uint8Array;
-=======
   async function downloadAndApply(doc: Doc) {
     const binary = await downloadBinary(doc.guid);
     if (binary) {
->>>>>>> 00718f8c
       Y.applyUpdate(doc, binary, indexedDBDownloadOrigin);
     }
   }

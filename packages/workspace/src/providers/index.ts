import { DebugLogger } from '@affine/debug';
import type {
  AffineSocketIOProvider,
  LocalIndexedDBBackgroundProvider,
  LocalIndexedDBDownloadProvider,
} from '@affine/env/workspace';
import { assertExists } from '@blocksuite/global/utils';
import type { DocProviderCreator } from '@blocksuite/store';
import { Workspace } from '@blocksuite/store';
import { createBroadcastChannelProvider } from '@blocksuite/store/providers/broadcast-channel';
import {
  createIndexedDBProvider as create,
  downloadBinary,
  EarlyDisconnectError,
} from '@toeverything/y-indexeddb';
import type { Doc } from 'yjs';

<<<<<<< HEAD
import { SocketIOProvider } from '../affine/sync-socket-io';
import { CallbackSet } from '../utils';
import { localProviderLogger as logger } from './logger';
=======
>>>>>>> 32940431
import {
  createSQLiteDBDownloadProvider,
  createSQLiteProvider,
} from './sqlite-providers';

const Y = Workspace.Y;
const logger = new DebugLogger('indexeddb-provider');

const createAffineSocketIOProvider: DocProviderCreator = (
  id,
  doc,
  { awareness }
): AffineSocketIOProvider => {
  const provider = new SocketIOProvider('/', id, doc, {
    awareness,
  });
  return {
    flavour: 'affine-socket-io',
    passive: true,
    get connected() {
      return provider.connected;
    },
    connect: () => {
      provider.connect();
    },
    disconnect: () => {
      provider.disconnect();
    },
    cleanup: () => {
      provider.destroy();
    },
  } satisfies AffineSocketIOProvider;
};

const createIndexedDBBackgroundProvider: DocProviderCreator = (
  id,
  blockSuiteWorkspace
): LocalIndexedDBBackgroundProvider => {
  const indexeddbProvider = create(blockSuiteWorkspace);
  let connected = false;
  return {
    flavour: 'local-indexeddb-background',
    passive: true,
    get connected() {
      return connected;
    },
    cleanup: () => {
      indexeddbProvider.cleanup().catch(console.error);
    },
    connect: () => {
      logger.info('connect indexeddb provider', id);
      indexeddbProvider.connect();
      indexeddbProvider.whenSynced
        .then(() => {
          connected = true;
        })
        .catch(error => {
          connected = false;
          if (error instanceof EarlyDisconnectError) {
            return;
          }
          throw error;
        });
    },
    disconnect: () => {
      assertExists(indexeddbProvider);
      logger.info('disconnect indexeddb provider', id);
      indexeddbProvider.disconnect();
      connected = false;
    },
  };
};

const cache: WeakMap<Doc, Uint8Array> = new WeakMap();

const createIndexedDBDownloadProvider: DocProviderCreator = (
  id,
  doc
): LocalIndexedDBDownloadProvider => {
  let _resolve: () => void;
  let _reject: (error: unknown) => void;
  const promise = new Promise<void>((resolve, reject) => {
    _resolve = resolve;
    _reject = reject;
  });

  async function downloadBinaryRecursively(doc: Doc) {
    if (cache.has(doc)) {
      const binary = cache.get(doc) as Uint8Array;
      Y.applyUpdate(doc, binary);
    } else {
      const binary = await downloadBinary(doc.guid);
      if (binary) {
        Y.applyUpdate(doc, binary);
        cache.set(doc, binary);
      }
    }
    await Promise.all([...doc.subdocs].map(downloadBinaryRecursively));
  }

  return {
    flavour: 'local-indexeddb',
    active: true,
    get whenReady() {
      return promise;
    },
    cleanup: () => {
      // todo: cleanup data
    },
    sync: () => {
      logger.info('sync indexeddb provider', id);
      downloadBinaryRecursively(doc).then(_resolve).catch(_reject);
    },
  };
};

export {
  createAffineSocketIOProvider,
  createBroadcastChannelProvider,
  createIndexedDBBackgroundProvider,
  createIndexedDBDownloadProvider,
  createSQLiteDBDownloadProvider,
  createSQLiteProvider,
};

export const createLocalProviders = (): DocProviderCreator[] => {
  const providers = [
    createIndexedDBBackgroundProvider,
    createIndexedDBDownloadProvider,
  ] as DocProviderCreator[];

  if (runtimeConfig.enableBroadcastChannelProvider) {
    providers.push(createBroadcastChannelProvider);
  }

  if (environment.isDesktop && runtimeConfig.enableSQLiteProvider) {
    providers.push(createSQLiteProvider, createSQLiteDBDownloadProvider);
  }

  return providers;
};

export const createAffineProviders = (): DocProviderCreator[] => {
  return (
    [
      ...createLocalProviders(),
      runtimeConfig.enableBroadcastChannelProvider &&
        createBroadcastChannelProvider,
      runtimeConfig.enableCloud && createAffineSocketIOProvider,
      createIndexedDBDownloadProvider,
    ] as DocProviderCreator[]
  ).filter(v => Boolean(v));
};<|MERGE_RESOLUTION|>--- conflicted
+++ resolved
@@ -15,12 +15,7 @@
 } from '@toeverything/y-indexeddb';
 import type { Doc } from 'yjs';
 
-<<<<<<< HEAD
 import { SocketIOProvider } from '../affine/sync-socket-io';
-import { CallbackSet } from '../utils';
-import { localProviderLogger as logger } from './logger';
-=======
->>>>>>> 32940431
 import {
   createSQLiteDBDownloadProvider,
   createSQLiteProvider,

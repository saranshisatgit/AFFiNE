--- conflicted
+++ resolved
@@ -1,14 +1,7 @@
 import { isBrowser, isDesktop } from '@affine/env/constant';
 import type { BlockSuiteFeatureFlags } from '@affine/env/global';
 import { WorkspaceFlavour } from '@affine/env/workspace';
-<<<<<<< HEAD
-import {
-  createAffineProviders,
-  createAffinePublicProviders,
-  createLocalProviders,
-} from '@affine/workspace/providers';
-=======
->>>>>>> 00718f8c
+import { createAffinePublicProviders } from '@affine/workspace/providers';
 import { __unstableSchemas, AffineSchemas } from '@blocksuite/blocks/models';
 import type { DocProviderCreator, StoreOptions } from '@blocksuite/store';
 import {

import { isBrowser, isDesktop } from '@affine/env/constant';
import type { BlockSuiteFeatureFlags } from '@affine/env/global';
import { WorkspaceFlavour } from '@affine/env/workspace';
import {
  createAffineProviders,
  createAffinePublicProviders,
  createLocalProviders,
} from '@affine/workspace/providers';
import { __unstableSchemas, AffineSchemas } from '@blocksuite/blocks/models';
import type { DocProviderCreator, StoreOptions } from '@blocksuite/store';
import {
  createIndexeddbStorage,
  Generator,
  Workspace,
} from '@blocksuite/store';
import { INTERNAL_BLOCKSUITE_HASH_MAP } from '@toeverything/hooks/use-block-suite-workspace';

import { createStaticStorage } from './blob/local-static-storage';
import { createSQLiteStorage } from './blob/sqlite-blob-storage';

function setEditorFlags(workspace: Workspace) {
  Object.entries(runtimeConfig.editorFlags).forEach(([key, value]) => {
    workspace.awarenessStore.setFlag(
      key as keyof BlockSuiteFeatureFlags,
      value
    );
  });
  workspace.awarenessStore.setFlag(
    'enable_bookmark_operation',
    environment.isDesktop
  );
}

export function createEmptyBlockSuiteWorkspace(
  id: string,
  flavour: WorkspaceFlavour.AFFINE_CLOUD | WorkspaceFlavour.LOCAL
): Workspace;
export function createEmptyBlockSuiteWorkspace(
  id: string,
<<<<<<< HEAD
  flavour: WorkspaceFlavour.LOCAL,
  config?: {
    cachePrefix?: string;
    idGenerator?: Generator;
  }
): Workspace;
export function createEmptyBlockSuiteWorkspace(
  id: string,
  flavour: WorkspaceFlavour.AFFINE_PUBLIC,
  config?: {
    cachePrefix?: string;
    idGenerator?: Generator;
  }
): Workspace;
export function createEmptyBlockSuiteWorkspace(
  id: string,
  flavour: WorkspaceFlavour,
  config?: {
    cachePrefix?: string;
    idGenerator?: Generator;
  }
=======
  flavour: WorkspaceFlavour
>>>>>>> 8c1fcee1
): Workspace {
  const providerCreators: DocProviderCreator[] = [];
  if (INTERNAL_BLOCKSUITE_HASH_MAP.has(id)) {
    return INTERNAL_BLOCKSUITE_HASH_MAP.get(id) as Workspace;
  }
  const idGenerator = Generator.NanoID;

  const blobStorages: StoreOptions['blobStorages'] = [];
  if (flavour === WorkspaceFlavour.AFFINE_CLOUD) {
    if (isBrowser) {
      blobStorages.push(createIndexeddbStorage);
      if (isDesktop && runtimeConfig.enableSQLiteProvider) {
        blobStorages.push(createSQLiteStorage);
      }
      providerCreators.push(...createAffineProviders());

      // todo(JimmFly): add support for cloud storage
    }
  } else if (flavour === WorkspaceFlavour.LOCAL) {
    if (isBrowser) {
      blobStorages.push(createIndexeddbStorage);
      if (isDesktop && runtimeConfig.enableSQLiteProvider) {
        blobStorages.push(createSQLiteStorage);
      }
    }
    providerCreators.push(...createLocalProviders());
  } else if (flavour === WorkspaceFlavour.AFFINE_PUBLIC) {
    if (isBrowser) {
      blobStorages.push(createIndexeddbStorage);
      if (isDesktop && runtimeConfig.enableSQLiteProvider) {
        blobStorages.push(createSQLiteStorage);
      }
    }
    providerCreators.push(...createAffinePublicProviders());
  } else {
    throw new Error('unsupported flavour');
  }
  blobStorages.push(createStaticStorage);

  const workspace = new Workspace({
    id,
    isSSR: !isBrowser,
    providerCreators: typeof window === 'undefined' ? [] : providerCreators,
    blobStorages: blobStorages,
    idGenerator,
  })
    .register(AffineSchemas)
    .register(__unstableSchemas);
  setEditorFlags(workspace);
  INTERNAL_BLOCKSUITE_HASH_MAP.set(id, workspace);
  return workspace;
}<|MERGE_RESOLUTION|>--- conflicted
+++ resolved
@@ -37,31 +37,11 @@
 ): Workspace;
 export function createEmptyBlockSuiteWorkspace(
   id: string,
-<<<<<<< HEAD
-  flavour: WorkspaceFlavour.LOCAL,
-  config?: {
-    cachePrefix?: string;
-    idGenerator?: Generator;
-  }
+  flavour: WorkspaceFlavour.AFFINE_PUBLIC
 ): Workspace;
 export function createEmptyBlockSuiteWorkspace(
   id: string,
-  flavour: WorkspaceFlavour.AFFINE_PUBLIC,
-  config?: {
-    cachePrefix?: string;
-    idGenerator?: Generator;
-  }
-): Workspace;
-export function createEmptyBlockSuiteWorkspace(
-  id: string,
-  flavour: WorkspaceFlavour,
-  config?: {
-    cachePrefix?: string;
-    idGenerator?: Generator;
-  }
-=======
   flavour: WorkspaceFlavour
->>>>>>> 8c1fcee1
 ): Workspace {
   const providerCreators: DocProviderCreator[] = [];
   if (INTERNAL_BLOCKSUITE_HASH_MAP.has(id)) {

import type { WorkspaceAdapter } from '@affine/env/workspace';
import { WorkspaceFlavour, WorkspaceVersion } from '@affine/env/workspace';
import { createEmptyBlockSuiteWorkspace } from '@affine/workspace/utils';
import type { BlockHub } from '@blocksuite/blocks';
import { assertExists } from '@blocksuite/global/utils';
import { assertEquals } from '@blocksuite/global/utils';
import {
  currentPageIdAtom,
  currentWorkspaceIdAtom,
} from '@toeverything/plugin-infra/manager';
import { atom } from 'jotai';
import { z } from 'zod';

const rootWorkspaceMetadataV1Schema = z.object({
  id: z.string(),
  flavour: z.nativeEnum(WorkspaceFlavour),
});

const rootWorkspaceMetadataV2Schema = rootWorkspaceMetadataV1Schema.extend({
  version: z.nativeEnum(WorkspaceVersion),
});

const rootWorkspaceMetadataArraySchema = z.array(
  z.union([rootWorkspaceMetadataV1Schema, rootWorkspaceMetadataV2Schema])
);

export type RootWorkspaceMetadataV2 = z.infer<
  typeof rootWorkspaceMetadataV2Schema
>;

export type RootWorkspaceMetadataV1 = z.infer<
  typeof rootWorkspaceMetadataV1Schema
>;

export type RootWorkspaceMetadata =
  | RootWorkspaceMetadataV1
  | RootWorkspaceMetadataV2;

export const workspaceAdaptersAtom = atom<
  Record<
    WorkspaceFlavour,
    Pick<
      WorkspaceAdapter<WorkspaceFlavour>,
      'CRUD' | 'Events' | 'flavour' | 'loadPriority'
    >
  >
>(
  null as unknown as Record<
    WorkspaceFlavour,
    Pick<
      WorkspaceAdapter<WorkspaceFlavour>,
      'CRUD' | 'Events' | 'flavour' | 'loadPriority'
    >
  >
);

// #region root atoms
// root primitive atom that stores the necessary data for the whole app
// be careful when you use this atom,
// it should be used only in the root component
/**
 * root workspaces atom
 * this atom stores the metadata of all workspaces,
 * which is `id` and `flavor,` that is enough to load the real workspace data
 */
const METADATA_STORAGE_KEY = 'jotai-workspaces';
const rootWorkspacesMetadataPrimitiveAtom = atom<
  RootWorkspaceMetadata[] | null
>(null);
const rootWorkspacesMetadataPromiseAtom = atom<
  Promise<RootWorkspaceMetadata[]>
>(async (get, { signal }) => {
  const WorkspaceAdapters = get(workspaceAdaptersAtom);
  assertExists(WorkspaceAdapters, 'workspace adapter should be defined');
<<<<<<< HEAD
  const primitiveMetadata = get(rootWorkspacesMetadataPrimitiveAtom);
  assertEquals(
    primitiveMetadata,
    null,
    'rootWorkspacesMetadataPrimitiveAtom should be null'
  );
  const createFirst = (): RootWorkspaceMetadataV2[] => {
    if (signal.aborted) {
      return [];
    }

    const Plugins = Object.values(WorkspaceAdapters).sort(
      (a, b) => a.loadPriority - b.loadPriority
    );

    return Plugins.flatMap(Plugin => {
      return Plugin.Events['app:init']?.().map(
        id =>
          ({
            id,
            flavour: Plugin.flavour,
            // new workspace should all support sub-doc feature
            version: WorkspaceVersion.SubDoc,
          }) satisfies RootWorkspaceMetadataV2
      );
    }).filter((ids): ids is RootWorkspaceMetadataV2 => !!ids);
  };
=======
  const maybeMetadata = get(rootWorkspacesMetadataPrimitiveAtom);
  if (maybeMetadata !== null) {
    return maybeMetadata;
  }
>>>>>>> 2be0ae89

  if (environment.isServer) {
    // return a promise in SSR to avoid the hydration mismatch
    return Promise.resolve([]);
  } else {
    const metadata: RootWorkspaceMetadata[] = [];

    // fixme(himself65): we might not need step 1
    // step 1: try load metadata from localStorage
    {
      // don't change this key,
      // otherwise it will cause the data loss in the production
      const primitiveMetadata = localStorage.getItem(METADATA_STORAGE_KEY);
      if (primitiveMetadata) {
        try {
          const items = JSON.parse(primitiveMetadata) as z.infer<
            typeof rootWorkspaceMetadataArraySchema
          >;
          rootWorkspaceMetadataArraySchema.parse(items);
          metadata.push(...items);
        } catch (e) {
          console.error('cannot parse worksapce', e);
        }
      }

      // migration step, only data in `METADATA_STORAGE_KEY` will be migrated
      if (
        metadata.some(meta => !('version' in meta)) &&
        !globalThis.$migrationDone
      ) {
        await new Promise<void>((resolve, reject) => {
          signal.addEventListener('abort', () => reject(), { once: true });
          window.addEventListener('migration-done', () => resolve(), {
            once: true,
          });
        });
      }
    }
    // step 2: fetch from adapters
    {
      const lists = Object.values(WorkspaceAdapters)
        .sort((a, b) => a.loadPriority - b.loadPriority)
        .map(({ CRUD }) => CRUD.list);

      for (const list of lists) {
        try {
          const item = await list();
          if (metadata.length) {
            item.sort((a, b) => {
              return (
                metadata.findIndex(x => x.id === a.id) -
                metadata.findIndex(x => x.id === b.id)
              );
            });
          }
          metadata.push(
            ...item.map(x => ({
              id: x.id,
              flavour: x.flavour,
              version: WorkspaceVersion.SubDoc,
            }))
          );
        } catch (e) {
          console.error('list data error:', e);
        }
      }
    }
    const metadataMap = new Map(metadata.map(x => [x.id, x]));
    // init workspace data
    metadataMap.forEach((meta, id) => {
      if (
        meta.flavour === WorkspaceFlavour.AFFINE_CLOUD ||
        meta.flavour === WorkspaceFlavour.LOCAL
      ) {
        createEmptyBlockSuiteWorkspace(id, meta.flavour);
      } else {
        throw new Error(`unknown flavour ${meta.flavour}`);
      }
    });
    return Array.from(metadataMap.values());
  }
});

type SetStateAction<Value> = Value | ((prev: Value) => Value);

export const rootWorkspacesMetadataAtom = atom<
  Promise<RootWorkspaceMetadata[]>,
  [
    setStateAction: SetStateAction<RootWorkspaceMetadata[]>,
    newWorkspaceId?: string,
  ],
  Promise<RootWorkspaceMetadata[]>
>(
  async get => {
    const maybeMetadata = get(rootWorkspacesMetadataPrimitiveAtom);
    if (maybeMetadata !== null) {
      return maybeMetadata;
    }
    return get(rootWorkspacesMetadataPromiseAtom);
  },
  async (get, set, action, newWorkspaceId) => {
    // get metadata
    let metadata: RootWorkspaceMetadata[];
    const maybeMetadata = get(rootWorkspacesMetadataPrimitiveAtom);
    if (maybeMetadata !== null) {
      metadata = maybeMetadata;
    } else {
      metadata = await get(rootWorkspacesMetadataPromiseAtom);
    }

    const oldWorkspaceId = get(currentWorkspaceIdAtom);
    const oldPageId = get(currentPageIdAtom);

    // update metadata
    if (typeof action === 'function') {
      metadata = action(metadata);
    } else {
      metadata = action;
    }

    const metadataMap = new Map(metadata.map(x => [x.id, x]));
    metadata = Array.from(metadataMap.values());

    // write back to localStorage
    rootWorkspaceMetadataArraySchema.parse(metadata);
    localStorage.setItem(METADATA_STORAGE_KEY, JSON.stringify(metadata));
    set(currentPageIdAtom, null);
    set(currentWorkspaceIdAtom, null);
    set(rootWorkspacesMetadataPrimitiveAtom, metadata);

    // if the current workspace is deleted, reset the current workspace
    if (oldWorkspaceId && metadata.some(x => x.id === oldWorkspaceId)) {
      set(currentWorkspaceIdAtom, oldWorkspaceId);
      set(currentPageIdAtom, oldPageId);
    }

    if (newWorkspaceId) {
      set(currentPageIdAtom, null);
      set(currentWorkspaceIdAtom, newWorkspaceId);
    }

    return metadata;
  }
);

// blocksuite atoms,
// each app should have only one block-hub in the same time
export const rootBlockHubAtom = atom<Readonly<BlockHub> | null>(null);
//#endregion<|MERGE_RESOLUTION|>--- conflicted
+++ resolved
@@ -72,40 +72,12 @@
 >(async (get, { signal }) => {
   const WorkspaceAdapters = get(workspaceAdaptersAtom);
   assertExists(WorkspaceAdapters, 'workspace adapter should be defined');
-<<<<<<< HEAD
   const primitiveMetadata = get(rootWorkspacesMetadataPrimitiveAtom);
   assertEquals(
     primitiveMetadata,
     null,
     'rootWorkspacesMetadataPrimitiveAtom should be null'
   );
-  const createFirst = (): RootWorkspaceMetadataV2[] => {
-    if (signal.aborted) {
-      return [];
-    }
-
-    const Plugins = Object.values(WorkspaceAdapters).sort(
-      (a, b) => a.loadPriority - b.loadPriority
-    );
-
-    return Plugins.flatMap(Plugin => {
-      return Plugin.Events['app:init']?.().map(
-        id =>
-          ({
-            id,
-            flavour: Plugin.flavour,
-            // new workspace should all support sub-doc feature
-            version: WorkspaceVersion.SubDoc,
-          }) satisfies RootWorkspaceMetadataV2
-      );
-    }).filter((ids): ids is RootWorkspaceMetadataV2 => !!ids);
-  };
-=======
-  const maybeMetadata = get(rootWorkspacesMetadataPrimitiveAtom);
-  if (maybeMetadata !== null) {
-    return maybeMetadata;
-  }
->>>>>>> 2be0ae89
 
   if (environment.isServer) {
     // return a promise in SSR to avoid the hydration mismatch

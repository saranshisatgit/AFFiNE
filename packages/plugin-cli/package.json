--- conflicted
+++ resolved
@@ -1,11 +1,7 @@
 {
   "name": "@affine/plugin-cli",
   "type": "module",
-<<<<<<< HEAD
-  "version": "0.8.0-canary.23",
-=======
   "version": "0.8.0-canary.25",
->>>>>>> da3dd1e3
   "bin": {
     "af": "./src/af.mjs"
   },

import assert from 'node:assert';
import { beforeEach, describe, test } from 'node:test';

<<<<<<< HEAD
=======
import { encoding } from 'lib0';
import { applyUpdate, Doc } from 'yjs';

>>>>>>> 91619b87
import { Storage } from '../index.js';

// update binary by y.doc.text('content').insert('hello world')
// prettier-ignore
<<<<<<< HEAD
let init = Buffer.from([1,1,219,172,147,230,2,0,4,1,7,99,111,110,116,101,110,116,11,104,101,108,108,111,32,119,111,114,108,100,0])
=======
let init = Buffer.from([
  1,
  1,
  160,
  238,
  169,
  240,
  10,
  0,
  4,
  1,
  7,
  99,
  111,
  110,
  116,
  101,
  110,
  116,
  11,
  104,
  101,
  108,
  108,
  111,
  32,
  119,
  111,
  114,
  108,
  100,
  0])
>>>>>>> 91619b87
describe('Test jwst storage binding', () => {
  /** @type { Storage } */
  let storage;
  beforeEach(async () => {
    storage = await Storage.connect('sqlite::memory:', true);
  });

<<<<<<< HEAD
=======
  test('should be able to create workspace', async () => {
    const workspace = await storage.createWorkspace('test-workspace', init);

    assert(workspace.id === 'test-workspace');
    assert.deepEqual(init, await storage.load(workspace.doc.guid));
  });

  test('should not create workspace with same id', async () => {
    await storage.createWorkspace('test-workspace', init);
    await assert.rejects(
      storage.createWorkspace('test-workspace', init),
      /Workspace [\w-]+ already exists/
    );
  });

  test('should be able to delete workspace', async () => {
    const workspace = await storage.createWorkspace('test-workspace', init);

    await storage.deleteWorkspace(workspace.id);

    await assert.rejects(
      storage.load(workspace.doc.guid),
      /Doc [\w-]+ not exists/
    );
  });

  test('should be able to sync update', async () => {
    const workspace = await storage.createWorkspace('test-workspace', init);

    const update = await storage.load(workspace.doc.guid);
    assert(update !== null);

    const doc = new Doc();
    applyUpdate(doc, update);

    let text = doc.getText('content');
    assert.equal(text.toJSON(), 'hello world');

    const updates = [];
    doc.on('update', async (/** @type { UInt8Array } */ update) => {
      updates.push(Buffer.from(update));
    });

    text.insert(5, ' my');
    text.insert(14, '!');

    for (const update of updates) {
      await storage.sync(workspace.id, workspace.doc.guid, update);
    }

    const update2 = await storage.load(workspace.doc.guid);
    const doc2 = new Doc();
    applyUpdate(doc2, update2);

    text = doc2.getText('content');
    assert.equal(text.toJSON(), 'hello my world!');
  });

  test('should be able to sync update with guid encoded', async () => {
    const workspace = await storage.createWorkspace('test-workspace', init);

    const update = await storage.load(workspace.doc.guid);
    assert(update !== null);

    const doc = new Doc();
    applyUpdate(doc, update);

    let text = doc.getText('content');
    assert.equal(text.toJSON(), 'hello world');

    const updates = [];
    doc.on('update', async (/** @type { UInt8Array } */ update) => {
      const prefix = encoding.encode(encoder => {
        encoding.writeVarString(encoder, workspace.doc.guid);
      });

      updates.push(Buffer.concat([prefix, update]));
    });

    text.insert(5, ' my');
    text.insert(14, '!');

    for (const update of updates) {
      await storage.syncWithGuid(workspace.id, update);
    }

    const update2 = await storage.load(workspace.doc.guid);
    const doc2 = new Doc();
    applyUpdate(doc2, update2);

    text = doc2.getText('content');
    assert.equal(text.toJSON(), 'hello my world!');
  });

>>>>>>> 91619b87
  test('should be able to store blob', async () => {
    let workspace = await storage.createWorkspace('test-workspace');
    await storage.sync(workspace.id, workspace.doc.guid, init);
    const blobId = await storage.uploadBlob(workspace.id, Buffer.from([1]));

    assert(blobId !== null);

    let list = await storage.listBlobs(workspace.id);
    assert.deepEqual(list, [blobId]);

    let blob = await storage.getBlob(workspace.id, blobId);
    assert.deepEqual(blob.data, Buffer.from([1]));
    assert.strictEqual(blob.size, 1);
    assert.equal(blob.contentType, 'application/octet-stream');

    await storage.uploadBlob(workspace.id, Buffer.from([1, 2, 3, 4, 5]));

    const spaceTaken = await storage.blobsSize(workspace.id);

    assert.equal(spaceTaken, 6);
  });
});<|MERGE_RESOLUTION|>--- conflicted
+++ resolved
@@ -1,19 +1,13 @@
 import assert from 'node:assert';
 import { beforeEach, describe, test } from 'node:test';
 
-<<<<<<< HEAD
-=======
 import { encoding } from 'lib0';
 import { applyUpdate, Doc } from 'yjs';
 
->>>>>>> 91619b87
 import { Storage } from '../index.js';
 
 // update binary by y.doc.text('content').insert('hello world')
 // prettier-ignore
-<<<<<<< HEAD
-let init = Buffer.from([1,1,219,172,147,230,2,0,4,1,7,99,111,110,116,101,110,116,11,104,101,108,108,111,32,119,111,114,108,100,0])
-=======
 let init = Buffer.from([
   1,
   1,
@@ -46,7 +40,6 @@
   108,
   100,
   0])
->>>>>>> 91619b87
 describe('Test jwst storage binding', () => {
   /** @type { Storage } */
   let storage;
@@ -54,8 +47,6 @@
     storage = await Storage.connect('sqlite::memory:', true);
   });
 
-<<<<<<< HEAD
-=======
   test('should be able to create workspace', async () => {
     const workspace = await storage.createWorkspace('test-workspace', init);
 
@@ -150,7 +141,6 @@
     assert.equal(text.toJSON(), 'hello my world!');
   });
 
->>>>>>> 91619b87
   test('should be able to store blob', async () => {
     let workspace = await storage.createWorkspace('test-workspace');
     await storage.sync(workspace.id, workspace.doc.guid, init);

--- conflicted
+++ resolved
@@ -36,13 +36,8 @@
     "version": "napi version"
   },
   "devDependencies": {
-<<<<<<< HEAD
     "@napi-rs/cli": "^3.0.0-alpha.5",
-    "lib0": "^0.2.78",
-=======
-    "@napi-rs/cli": "^3.0.0-alpha.4",
     "lib0": "^0.2.80",
->>>>>>> 4834f99d
     "yjs": "^13.6.7"
   }
 }
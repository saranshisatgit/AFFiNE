--- conflicted
+++ resolved
@@ -1,10 +1,6 @@
 {
   "name": "@affine/storage",
-<<<<<<< HEAD
-  "version": "0.8.0-canary.30",
-=======
   "version": "0.8.0-canary.32",
->>>>>>> 52f736fb
   "engines": {
     "node": ">= 10.16.0 < 11 || >= 11.8.0"
   },

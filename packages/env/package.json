{
  "name": "@affine/env",
  "private": true,
  "type": "module",
  "main": "./src/index.ts",
  "module": "./src/index.ts",
  "devDependencies": {
    "@blocksuite/global": "0.0.0-20230823134503-134d8f1a-nightly",
    "react": "18.2.0",
    "react-dom": "18.2.0",
    "zod": "^3.22.1"
  },
  "exports": {
    "./automation": "./src/automation.ts",
    "./global": "./src/global.ts",
    "./constant": "./src/constant.ts",
    "./workspace": "./src/workspace.ts",
    "./workspace/legacy-cloud": "./src/workspace/legacy-cloud/index.ts",
    "./filter": "./src/filter.ts",
    "./blocksuite": "./src/blocksuite/index.ts"
  },
  "peerDependencies": {
    "@affine/templates": "workspace:*",
    "@blocksuite/global": "0.0.0-20230409084303-221991d4-nightly",
    "@toeverything/infra": "workspace:*"
  },
  "dependencies": {
    "lit": "^2.8.0"
  },
<<<<<<< HEAD
  "version": "0.8.0-canary.30"
=======
  "version": "0.8.0-canary.32"
>>>>>>> 52f736fb
}<|MERGE_RESOLUTION|>--- conflicted
+++ resolved
@@ -27,9 +27,5 @@
   "dependencies": {
     "lit": "^2.8.0"
   },
-<<<<<<< HEAD
-  "version": "0.8.0-canary.30"
-=======
   "version": "0.8.0-canary.32"
->>>>>>> 52f736fb
 }
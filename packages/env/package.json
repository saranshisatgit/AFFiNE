{
  "name": "@affine/env",
  "private": true,
  "type": "module",
  "main": "./src/index.ts",
  "module": "./src/index.ts",
  "devDependencies": {
<<<<<<< HEAD
    "@blocksuite/global": "0.0.0-20230926212737-6d4b1569-nightly",
=======
    "@blocksuite/global": "0.0.0-20230921103931-38d8f07a-nightly",
>>>>>>> 4a03fa65
    "react": "18.2.0",
    "react-dom": "18.2.0",
    "zod": "^3.22.2"
  },
  "exports": {
    "./automation": "./src/automation.ts",
    "./global": "./src/global.ts",
    "./constant": "./src/constant.ts",
    "./workspace": "./src/workspace.ts",
    "./workspace/legacy-cloud": "./src/workspace/legacy-cloud/index.ts",
    "./filter": "./src/filter.ts",
    "./blocksuite": "./src/blocksuite/index.ts"
  },
  "peerDependencies": {
    "@affine/templates": "workspace:*",
    "@blocksuite/global": "0.0.0-20230409084303-221991d4-nightly",
    "@toeverything/infra": "workspace:*"
  },
  "dependencies": {
    "lit": "^2.8.0"
  },
  "version": "0.9.0-canary.13"
}<|MERGE_RESOLUTION|>--- conflicted
+++ resolved
@@ -5,11 +5,7 @@
   "main": "./src/index.ts",
   "module": "./src/index.ts",
   "devDependencies": {
-<<<<<<< HEAD
-    "@blocksuite/global": "0.0.0-20230926212737-6d4b1569-nightly",
-=======
     "@blocksuite/global": "0.0.0-20230921103931-38d8f07a-nightly",
->>>>>>> 4a03fa65
     "react": "18.2.0",
     "react-dom": "18.2.0",
     "zod": "^3.22.2"

--- conflicted
+++ resolved
@@ -6,21 +6,12 @@
     "jotai": "^2.3.1"
   },
   "devDependencies": {
-<<<<<<< HEAD
-    "@blocksuite/block-std": "0.0.0-20230816084758-3be96d22-nightly",
-    "@blocksuite/blocks": "0.0.0-20230816084758-3be96d22-nightly",
-    "@blocksuite/editor": "0.0.0-20230816084758-3be96d22-nightly",
-    "@blocksuite/global": "0.0.0-20230816084758-3be96d22-nightly",
-    "@blocksuite/lit": "0.0.0-20230816084758-3be96d22-nightly",
-    "@blocksuite/store": "0.0.0-20230816084758-3be96d22-nightly",
-=======
     "@blocksuite/block-std": "0.0.0-20230817030423-20f3821a-nightly",
     "@blocksuite/blocks": "0.0.0-20230817030423-20f3821a-nightly",
     "@blocksuite/editor": "0.0.0-20230817030423-20f3821a-nightly",
     "@blocksuite/global": "0.0.0-20230817030423-20f3821a-nightly",
     "@blocksuite/lit": "0.0.0-20230817030423-20f3821a-nightly",
     "@blocksuite/store": "0.0.0-20230817030423-20f3821a-nightly",
->>>>>>> da3dd1e3
     "lottie-web": "^5.12.2"
   },
   "peerDependencies": {
@@ -32,9 +23,5 @@
     "@blocksuite/store": "*",
     "lottie-web": "*"
   },
-<<<<<<< HEAD
-  "version": "0.8.0-canary.23"
-=======
   "version": "0.8.0-canary.25"
->>>>>>> da3dd1e3
 }
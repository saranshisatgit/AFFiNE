--- conflicted
+++ resolved
@@ -23,9 +23,5 @@
     "@blocksuite/store": "*",
     "lottie-web": "*"
   },
-<<<<<<< HEAD
-  "version": "0.8.0-canary.30"
-=======
   "version": "0.8.0-canary.32"
->>>>>>> 52f736fb
 }
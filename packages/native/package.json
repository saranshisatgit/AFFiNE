--- conflicted
+++ resolved
@@ -38,9 +38,5 @@
     "test": "cross-env TS_NODE_TRANSPILE_ONLY=1 TS_NODE_PROJECT=./tsconfig.json node --test --loader ts-node/esm --experimental-specifier-resolution=node ./__tests__/**/*.mts",
     "version": "napi version"
   },
-<<<<<<< HEAD
-  "version": "0.8.0-canary.30"
-=======
   "version": "0.8.0-canary.32"
->>>>>>> 52f736fb
 }
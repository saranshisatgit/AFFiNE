{
  "name": "@toeverything/hooks",
  "type": "module",
  "exports": {
    "./*": "./src/*"
  },
  "private": true,
  "dependencies": {
    "foxact": "^0.2.20",
    "lodash.debounce": "^4.0.8"
  },
  "devDependencies": {
    "@affine/env": "workspace:*",
    "@affine/y-provider": "workspace:*",
<<<<<<< HEAD
    "@blocksuite/block-std": "0.0.0-20230926212737-6d4b1569-nightly",
    "@blocksuite/blocks": "0.0.0-20230926212737-6d4b1569-nightly",
    "@blocksuite/editor": "0.0.0-20230926212737-6d4b1569-nightly",
    "@blocksuite/global": "0.0.0-20230926212737-6d4b1569-nightly",
    "@blocksuite/lit": "0.0.0-20230926212737-6d4b1569-nightly",
    "@blocksuite/store": "0.0.0-20230926212737-6d4b1569-nightly",
=======
    "@blocksuite/block-std": "0.0.0-20230921103931-38d8f07a-nightly",
    "@blocksuite/blocks": "0.0.0-20230921103931-38d8f07a-nightly",
    "@blocksuite/editor": "0.0.0-20230921103931-38d8f07a-nightly",
    "@blocksuite/global": "0.0.0-20230921103931-38d8f07a-nightly",
    "@blocksuite/lit": "0.0.0-20230921103931-38d8f07a-nightly",
    "@blocksuite/store": "0.0.0-20230921103931-38d8f07a-nightly",
>>>>>>> 4a03fa65
    "@types/lodash.debounce": "^4.0.7"
  },
  "peerDependencies": {
    "@affine/y-provider": "workspace:*",
    "@blocksuite/block-std": "*",
    "@blocksuite/blocks": "*",
    "@blocksuite/editor": "*",
    "@blocksuite/global": "*",
    "@blocksuite/lit": "*",
    "@blocksuite/store": "*"
  },
  "peerDependenciesMeta": {
    "@affine/env": {
      "optional": true
    },
    "@affine/y-provider": {
      "optional": true
    },
    "@blocksuite/block-std": {
      "optional": true
    },
    "@blocksuite/blocks": {
      "optional": true
    },
    "@blocksuite/editor": {
      "optional": true
    },
    "@blocksuite/global": {
      "optional": true
    },
    "@blocksuite/lit": {
      "optional": true
    },
    "@blocksuite/store": {
      "optional": true
    }
  },
  "version": "0.9.0-canary.13"
}<|MERGE_RESOLUTION|>--- conflicted
+++ resolved
@@ -12,21 +12,12 @@
   "devDependencies": {
     "@affine/env": "workspace:*",
     "@affine/y-provider": "workspace:*",
-<<<<<<< HEAD
-    "@blocksuite/block-std": "0.0.0-20230926212737-6d4b1569-nightly",
-    "@blocksuite/blocks": "0.0.0-20230926212737-6d4b1569-nightly",
-    "@blocksuite/editor": "0.0.0-20230926212737-6d4b1569-nightly",
-    "@blocksuite/global": "0.0.0-20230926212737-6d4b1569-nightly",
-    "@blocksuite/lit": "0.0.0-20230926212737-6d4b1569-nightly",
-    "@blocksuite/store": "0.0.0-20230926212737-6d4b1569-nightly",
-=======
     "@blocksuite/block-std": "0.0.0-20230921103931-38d8f07a-nightly",
     "@blocksuite/blocks": "0.0.0-20230921103931-38d8f07a-nightly",
     "@blocksuite/editor": "0.0.0-20230921103931-38d8f07a-nightly",
     "@blocksuite/global": "0.0.0-20230921103931-38d8f07a-nightly",
     "@blocksuite/lit": "0.0.0-20230921103931-38d8f07a-nightly",
     "@blocksuite/store": "0.0.0-20230921103931-38d8f07a-nightly",
->>>>>>> 4a03fa65
     "@types/lodash.debounce": "^4.0.7"
   },
   "peerDependencies": {

--- conflicted
+++ resolved
@@ -3,30 +3,17 @@
 
 import { settingRow } from './share.css';
 
-<<<<<<< HEAD
-export const SettingRow: FC<
-  PropsWithChildren<{
-    name: ReactNode;
-    desc: ReactNode;
-    style?: CSSProperties;
-    onClick?: () => void;
-    spreadCol?: boolean;
-    testId?: string;
-    disabled?: boolean;
-  }>
-> = ({
-=======
-interface SettingRowProps {
+export type SettingRowProps = PropsWithChildren<{
   name: ReactNode;
   desc: ReactNode;
   style?: CSSProperties;
   onClick?: () => void;
   spreadCol?: boolean;
   testId?: string;
-}
+  disabled?: boolean;
+}>;
 
 export const SettingRow = ({
->>>>>>> f076cb0e
   name,
   desc,
   children,
@@ -34,12 +21,8 @@
   style,
   spreadCol = true,
   testId = '',
-<<<<<<< HEAD
   disabled = false,
-}) => {
-=======
-}: PropsWithChildren<SettingRowProps>) => {
->>>>>>> f076cb0e
+}: SettingRowProps) => {
   return (
     <div
       className={clsx(settingRow, {

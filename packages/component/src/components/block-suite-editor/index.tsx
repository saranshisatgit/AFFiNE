import type { BlockHub } from '@blocksuite/blocks';
import { EditorContainer } from '@blocksuite/editor';
import { assertExists } from '@blocksuite/global/utils';
import type { Page } from '@blocksuite/store';
import type { CSSProperties, ReactElement } from 'react';
import { memo, useCallback, useEffect, useRef } from 'react';
import type { FallbackProps } from 'react-error-boundary';
import { ErrorBoundary } from 'react-error-boundary';

export type EditorProps = {
  page: Page;
  mode: 'page' | 'edgeless';
  onInit: (page: Page, editor: Readonly<EditorContainer>) => void;
  onLoad?: (page: Page, editor: EditorContainer) => void;
  style?: CSSProperties;
};

export type ErrorBoundaryProps = {
  onReset?: () => void;
};

declare global {
  // eslint-disable-next-line no-var
  var currentPage: Page | undefined;
  // eslint-disable-next-line no-var
  var currentEditor: EditorContainer | undefined;
}

const BlockSuiteEditorImpl = (props: EditorProps): ReactElement => {
  const page = props.page;
  assertExists(page, 'page should not be null');
  const editorRef = useRef<EditorContainer | null>(null);
  const blockHubRef = useRef<BlockHub | null>(null);
  if (editorRef.current === null) {
    editorRef.current = new EditorContainer();
<<<<<<< HEAD
    editorRef.current.page = props.page;
    editorRef.current.mode = props.mode;
=======
    editorRef.current.autofocus = true;
>>>>>>> d9e42d6a
    globalThis.currentEditor = editorRef.current;
  }
  const editor = editorRef.current;
  assertExists(editorRef, 'editorRef.current should not be null');
  if (editor.mode !== props.mode) {
    editor.mode = props.mode;
  }
  if (editor.page !== props.page) {
    editor.page = props.page;
    if (page.root === null) {
      props.onInit(page, editor);
    }
    props.onLoad?.(page, editor);
  }
  const ref = useRef<HTMLDivElement>(null);

  useEffect(() => {
    const editor = editorRef.current;
    assertExists(editor);
    const container = ref.current;
    if (!container) {
      return;
    }
    if (page.awarenessStore.getFlag('enable_block_hub')) {
      editor.createBlockHub().then(blockHub => {
        if (blockHubRef.current) {
          blockHubRef.current.remove();
        }
        blockHubRef.current = blockHub;
        const toolWrapper = document.querySelector('#toolWrapper');
        if (!toolWrapper) {
          console.warn(
            'toolWrapper not found, block hub feature will not be available.'
          );
        } else {
          toolWrapper.appendChild(blockHub);
        }
      });
    }

    container.appendChild(editor);
    return () => {
      blockHubRef.current?.remove();
      container.removeChild(editor);
    };
  }, [page]);
  return (
    <div
      data-testid={`editor-${props.page.id}`}
      className="editor-wrapper"
      style={props.style}
      ref={ref}
    />
  );
};

const BlockSuiteErrorFallback = (
  props: FallbackProps & ErrorBoundaryProps
): ReactElement => {
  return (
    <div>
      <h1>Sorry.. there was an error</h1>
      <div>{props.error.message}</div>
      <button
        data-testid="error-fallback-reset-button"
        onClick={() => {
          props.onReset?.();
          props.resetErrorBoundary();
        }}
      >
        Try again
      </button>
    </div>
  );
};

export const BlockSuiteEditor = memo(function BlockSuiteEditor(
  props: EditorProps & ErrorBoundaryProps
): ReactElement {
  return (
    <ErrorBoundary
      fallbackRender={useCallback(
        (fallbackProps: FallbackProps) => (
          <BlockSuiteErrorFallback {...fallbackProps} onReset={props.onReset} />
        ),
        [props.onReset]
      )}
    >
      <BlockSuiteEditorImpl {...props} />
    </ErrorBoundary>
  );
});

BlockSuiteEditor.displayName = 'BlockSuiteEditor';<|MERGE_RESOLUTION|>--- conflicted
+++ resolved
@@ -33,12 +33,9 @@
   const blockHubRef = useRef<BlockHub | null>(null);
   if (editorRef.current === null) {
     editorRef.current = new EditorContainer();
-<<<<<<< HEAD
+    editorRef.current.autofocus = true;
     editorRef.current.page = props.page;
     editorRef.current.mode = props.mode;
-=======
-    editorRef.current.autofocus = true;
->>>>>>> d9e42d6a
     globalThis.currentEditor = editorRef.current;
   }
   const editor = editorRef.current;

--- conflicted
+++ resolved
@@ -1,11 +1,7 @@
 {
   "name": "@toeverything/y-indexeddb",
   "type": "module",
-<<<<<<< HEAD
-  "version": "0.8.0-canary.23",
-=======
   "version": "0.8.0-canary.25",
->>>>>>> da3dd1e3
   "description": "IndexedDB database adapter for Yjs",
   "repository": "toeverything/AFFiNE",
   "author": "toeverything",
@@ -41,13 +37,8 @@
   },
   "devDependencies": {
     "@affine/y-provider": "workspace:*",
-<<<<<<< HEAD
-    "@blocksuite/blocks": "0.0.0-20230816084758-3be96d22-nightly",
-    "@blocksuite/store": "0.0.0-20230816084758-3be96d22-nightly",
-=======
     "@blocksuite/blocks": "0.0.0-20230817030423-20f3821a-nightly",
     "@blocksuite/store": "0.0.0-20230817030423-20f3821a-nightly",
->>>>>>> da3dd1e3
     "vite": "^4.4.9",
     "vite-plugin-dts": "3.5.2",
     "y-indexeddb": "^9.0.11"

--- conflicted
+++ resolved
@@ -36,17 +36,10 @@
     "idb": "^7.1.1"
   },
   "devDependencies": {
-<<<<<<< HEAD
-    "@blocksuite/blocks": "0.0.0-20230711013419-0b07ee2d-nightly",
-    "@blocksuite/store": "0.0.0-20230711013419-0b07ee2d-nightly",
+    "@blocksuite/blocks": "0.0.0-20230711103520-ce18dd84-nightly",
+    "@blocksuite/store": "0.0.0-20230711103520-ce18dd84-nightly",
     "vite": "^4.4.3",
     "vite-plugin-dts": "3.2.0",
-=======
-    "@blocksuite/blocks": "0.0.0-20230711103520-ce18dd84-nightly",
-    "@blocksuite/store": "0.0.0-20230711103520-ce18dd84-nightly",
-    "vite": "^4.3.9",
-    "vite-plugin-dts": "3.0.2",
->>>>>>> e51c98c1
     "y-indexeddb": "^9.0.11"
   },
   "peerDependencies": {

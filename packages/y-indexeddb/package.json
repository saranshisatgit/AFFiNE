{
  "name": "@toeverything/y-indexeddb",
  "type": "module",
  "version": "0.7.0-canary.47",
  "description": "IndexedDB database adapter for Yjs",
  "repository": "toeverything/AFFiNE",
  "author": "toeverything",
  "keywords": [
    "indexeddb",
    "yjs",
    "yjs-adapter"
  ],
  "scripts": {
    "build": "vite build"
  },
  "files": [
    "dist"
  ],
  "exports": {
    ".": "./src/index.ts"
  },
  "publishConfig": {
    "access": "public",
    "main": "dist/index.umd.cjs",
    "module": "dist/index.js",
    "types": "dist/index.d.ts",
    "exports": {
      ".": {
        "types": "./dist/index.d.ts",
        "import": "./dist/index.js",
        "require": "./dist/index.umd.cjs"
      }
    }
  },
  "dependencies": {
    "idb": "^7.1.1"
  },
  "devDependencies": {
<<<<<<< HEAD
    "@blocksuite/blocks": "0.0.0-20230717055529-79180930-nightly",
    "@blocksuite/store": "0.0.0-20230717055529-79180930-nightly",
    "vite": "^4.4.3",
    "vite-plugin-dts": "3.2.0",
=======
    "@blocksuite/blocks": "0.0.0-20230718155514-65ea63b4-nightly",
    "@blocksuite/store": "0.0.0-20230718155514-65ea63b4-nightly",
    "vite": "^4.3.9",
    "vite-plugin-dts": "3.0.2",
>>>>>>> 710b34a1
    "y-indexeddb": "^9.0.11"
  },
  "peerDependencies": {
    "yjs": "^13.5.51"
  }
}<|MERGE_RESOLUTION|>--- conflicted
+++ resolved
@@ -36,17 +36,10 @@
     "idb": "^7.1.1"
   },
   "devDependencies": {
-<<<<<<< HEAD
-    "@blocksuite/blocks": "0.0.0-20230717055529-79180930-nightly",
-    "@blocksuite/store": "0.0.0-20230717055529-79180930-nightly",
+    "@blocksuite/blocks": "0.0.0-20230718155514-65ea63b4-nightly",
+    "@blocksuite/store": "0.0.0-20230718155514-65ea63b4-nightly",
     "vite": "^4.4.3",
     "vite-plugin-dts": "3.2.0",
-=======
-    "@blocksuite/blocks": "0.0.0-20230718155514-65ea63b4-nightly",
-    "@blocksuite/store": "0.0.0-20230718155514-65ea63b4-nightly",
-    "vite": "^4.3.9",
-    "vite-plugin-dts": "3.0.2",
->>>>>>> 710b34a1
     "y-indexeddb": "^9.0.11"
   },
   "peerDependencies": {

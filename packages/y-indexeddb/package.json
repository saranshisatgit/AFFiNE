--- conflicted
+++ resolved
@@ -36,16 +36,10 @@
     "idb": "^7.1.1"
   },
   "devDependencies": {
-<<<<<<< HEAD
     "@affine/y-provider": "workspace:*",
-    "@blocksuite/blocks": "0.0.0-20230719163314-76d863fc-nightly",
-    "@blocksuite/store": "0.0.0-20230719163314-76d863fc-nightly",
-    "vite": "^4.4.4",
-=======
     "@blocksuite/blocks": "0.0.0-20230721134812-6e0e3bef-nightly",
     "@blocksuite/store": "0.0.0-20230721134812-6e0e3bef-nightly",
     "vite": "^4.4.6",
->>>>>>> a494bad5
     "vite-plugin-dts": "3.3.1",
     "y-indexeddb": "^9.0.11"
   },

--- conflicted
+++ resolved
@@ -1,11 +1,7 @@
 {
   "name": "@affine/y-provider",
   "type": "module",
-<<<<<<< HEAD
-  "version": "0.8.0-canary.30",
-=======
   "version": "0.8.0-canary.32",
->>>>>>> 52f736fb
   "description": "Yjs provider utilities for AFFiNE",
   "main": "./src/index.ts",
   "module": "./src/index.ts",

{
  "name": "@affine/sdk",
  "version": "0.9.0-canary.13",
  "type": "module",
  "scripts": {
    "build": "vite build",
    "dev": "vite build --watch"
  },
  "exports": {
    "./entry": {
      "types": "./dist/src/entry.d.ts",
      "import": "./dist/entry.js",
      "require": "./dist/entry.cjs"
    },
    "./server": {
      "types": "./dist/src/server.d.ts",
      "import": "./dist/server.js",
      "require": "./dist/server.cjs"
    }
  },
  "files": [
    "dist"
  ],
  "dependencies": {
<<<<<<< HEAD
    "@blocksuite/blocks": "0.0.0-20230926212737-6d4b1569-nightly",
    "@blocksuite/global": "0.0.0-20230926212737-6d4b1569-nightly",
    "@blocksuite/store": "0.0.0-20230926212737-6d4b1569-nightly",
=======
    "@blocksuite/blocks": "0.0.0-20230921103931-38d8f07a-nightly",
    "@blocksuite/global": "0.0.0-20230921103931-38d8f07a-nightly",
    "@blocksuite/store": "0.0.0-20230921103931-38d8f07a-nightly",
>>>>>>> 4a03fa65
    "jotai": "^2.4.1",
    "zod": "^3.22.2"
  },
  "devDependencies": {
    "vite": "^4.4.9",
    "vite-plugin-dts": "3.5.3"
  }
}<|MERGE_RESOLUTION|>--- conflicted
+++ resolved
@@ -22,15 +22,9 @@
     "dist"
   ],
   "dependencies": {
-<<<<<<< HEAD
-    "@blocksuite/blocks": "0.0.0-20230926212737-6d4b1569-nightly",
-    "@blocksuite/global": "0.0.0-20230926212737-6d4b1569-nightly",
-    "@blocksuite/store": "0.0.0-20230926212737-6d4b1569-nightly",
-=======
     "@blocksuite/blocks": "0.0.0-20230921103931-38d8f07a-nightly",
     "@blocksuite/global": "0.0.0-20230921103931-38d8f07a-nightly",
     "@blocksuite/store": "0.0.0-20230921103931-38d8f07a-nightly",
->>>>>>> 4a03fa65
     "jotai": "^2.4.1",
     "zod": "^3.22.2"
   },

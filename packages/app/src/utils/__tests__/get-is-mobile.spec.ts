--- conflicted
+++ resolved
@@ -1,8 +1,4 @@
-<<<<<<< HEAD
-import { describe, test, expect } from 'vitest';
-=======
 import { test, expect } from '@playwright/test';
->>>>>>> 20e2984c
 import { isMobile } from '../get-is-mobile';
 
 test.describe('get-is-mobile', () => {

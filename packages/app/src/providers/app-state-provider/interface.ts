--- conflicted
+++ resolved
@@ -1,16 +1,8 @@
-<<<<<<< HEAD
-import { DataCenter, User, WorkspaceInfo } from '@affine/datacenter';
-=======
 import { DataCenter, User, WorkspaceUnit } from '@affine/datacenter';
->>>>>>> 4fe2febd
 import type { EditorContainer } from '@blocksuite/editor';
 
 import type {
   Page as StorePage,
-<<<<<<< HEAD
-  Workspace as StoreWorkspace,
-=======
->>>>>>> 4fe2febd
   PageMeta as StorePageMeta,
 } from '@blocksuite/store';
 import { MutableRefObject } from 'react';
@@ -25,38 +17,23 @@
 export type AppStateValue = {
   dataCenter: DataCenter;
   user: User | null;
-<<<<<<< HEAD
-  workspaceList: WorkspaceInfo[];
-  currentWorkspace: StoreWorkspace;
-  currentMetaWorkSpace: WorkspaceInfo | null;
-  currentWorkspaceId: string;
-=======
   workspaceList: WorkspaceUnit[];
   currentWorkspace: WorkspaceUnit | null;
->>>>>>> 4fe2febd
   pageList: PageMeta[];
   currentPage: StorePage | null;
   editor?: EditorContainer | null;
   synced: boolean;
-<<<<<<< HEAD
-=======
   isOwner?: boolean;
->>>>>>> 4fe2febd
 };
 
 export type AppStateFunction = {
   setEditor: MutableRefObject<(page: EditorContainer) => void>;
 
-<<<<<<< HEAD
-  loadWorkspace: (workspaceId: string) => Promise<StoreWorkspace | null>;
-  loadPage: (pageId: string) => void;
-=======
   loadWorkspace: (workspaceId: string) => Promise<WorkspaceUnit | null>;
   loadPage: (pageId: string) => void;
 
   login: () => Promise<User>;
   logout: () => Promise<void>;
->>>>>>> 4fe2febd
 };
 
 export type AppStateContext = AppStateValue & AppStateFunction;

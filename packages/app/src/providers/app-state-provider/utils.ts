import { DataCenter } from '@affine/datacenter';

<<<<<<< HEAD
const DEFAULT_WORKSPACE_NAME = 'AFFINE Test';
=======
const DEFAULT_WORKSPACE_NAME = 'AFFiNE Test';
>>>>>>> d7cb1b5c

export const createDefaultWorkspace = async (dataCenter: DataCenter) => {
  return dataCenter.createWorkspace({
    name: DEFAULT_WORKSPACE_NAME,
  });
};<|MERGE_RESOLUTION|>--- conflicted
+++ resolved
@@ -1,10 +1,6 @@
 import { DataCenter } from '@affine/datacenter';
 
-<<<<<<< HEAD
-const DEFAULT_WORKSPACE_NAME = 'AFFINE Test';
-=======
 const DEFAULT_WORKSPACE_NAME = 'AFFiNE Test';
->>>>>>> d7cb1b5c
 
 export const createDefaultWorkspace = async (dataCenter: DataCenter) => {
   return dataCenter.createWorkspace({

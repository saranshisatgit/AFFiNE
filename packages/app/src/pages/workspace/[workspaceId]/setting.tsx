--- conflicted
+++ resolved
@@ -61,13 +61,9 @@
 ];
 
 const WorkspaceSetting = () => {
-<<<<<<< HEAD
-  const { currentWorkspace } = useAppState();
   const { t } = useTranslation();
-=======
   const { currentWorkspace, isOwner } = useAppState();
 
->>>>>>> f892af6d
   const [activeTab, setActiveTab] = useState<TabNames>(tabMap[0].name);
   const handleTabChange = (tab: TabNames) => {
     setActiveTab(tab);

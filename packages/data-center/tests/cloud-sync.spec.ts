--- conflicted
+++ resolved
@@ -4,13 +4,8 @@
 
 import 'fake-indexeddb/auto';
 
-<<<<<<< HEAD
 test.describe('Cloud Sync', () => {
-  test('get cloud the sync flag of workspace  ', async () => {});
-=======
-test.describe('cloud-sync', () => {
   test('get cloud the sync flag of workspace', async () => {});
->>>>>>> be21e856
 
   test('enable [cloud sync feature]', async () => {});
 
@@ -18,7 +13,7 @@
 
   test('editor cloud storage', async () => {});
 
-  test('cloud sync is in-progresss', async () => {});
+  test('cloud sync is in-progress', async () => {});
 
   test('cloud sync is completed', async () => {});
 

{
  "name": "@affine/datacenter",
  "version": "0.3.0",
  "description": "",
  "type": "module",
  "main": "dist/src/index.js",
  "types": "dist/src/index.d.ts",
  "exports": {
    "./src/*": "./dist/src/*.js",
    ".": "./dist/src/index.js"
  },
  "scripts": {
    "dev": "tsc --project ./tsconfig.json -w",
    "build": "tsc --project ./tsconfig.json"
  },
  "keywords": [],
  "author": "",
  "repository": {
    "type": "git",
    "url": "git+https://github.com/toeverything/AFFiNE.git"
  },
  "devDependencies": {
    "@playwright/test": "^1.29.1",
    "@types/debug": "^4.1.7",
    "fake-indexeddb": "4.0.1",
    "typescript": "^4.8.4"
  },
  "dependencies": {
<<<<<<< HEAD
    "@tauri-apps/api": "^1.2.0",
    "@blocksuite/blocks": "=0.3.1-20230106060050-1aad55d",
    "@blocksuite/store": "=0.3.1-20230106060050-1aad55d",
=======
    "@blocksuite/blocks": "^0.3.1-20230109032243-37ad3ba",
    "@blocksuite/store": "^0.3.1-20230109032243-37ad3ba",
>>>>>>> 761345a2
    "debug": "^4.3.4",
    "encoding": "^0.1.13",
    "firebase": "^9.15.0",
    "idb-keyval": "^6.2.0",
    "ky": "^0.33.0",
    "ky-universal": "^0.11.0",
    "lib0": "^0.2.58",
    "swr": "^2.0.0",
<<<<<<< HEAD
=======
    "vitest": "^0.26.3",
>>>>>>> 761345a2
    "y-protocols": "^1.0.5",
    "yjs": "^13.5.44"
  }
}<|MERGE_RESOLUTION|>--- conflicted
+++ resolved
@@ -26,14 +26,9 @@
     "typescript": "^4.8.4"
   },
   "dependencies": {
-<<<<<<< HEAD
     "@tauri-apps/api": "^1.2.0",
-    "@blocksuite/blocks": "=0.3.1-20230106060050-1aad55d",
-    "@blocksuite/store": "=0.3.1-20230106060050-1aad55d",
-=======
     "@blocksuite/blocks": "^0.3.1-20230109032243-37ad3ba",
     "@blocksuite/store": "^0.3.1-20230109032243-37ad3ba",
->>>>>>> 761345a2
     "debug": "^4.3.4",
     "encoding": "^0.1.13",
     "firebase": "^9.15.0",
@@ -42,10 +37,7 @@
     "ky-universal": "^0.11.0",
     "lib0": "^0.2.58",
     "swr": "^2.0.0",
-<<<<<<< HEAD
-=======
     "vitest": "^0.26.3",
->>>>>>> 761345a2
     "y-protocols": "^1.0.5",
     "yjs": "^13.5.44"
   }

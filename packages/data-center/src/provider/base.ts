--- conflicted
+++ resolved
@@ -9,78 +9,12 @@
 export interface ProviderConstructorParams {
   logger?: Logger;
   workspaces: WorkspacesScope;
-<<<<<<< HEAD
-  blobs: BlobStorage;
-=======
->>>>>>> b46a7fc8
 }
 
 export class BaseProvider {
   public readonly id: string = 'base';
   protected _workspaces!: WorkspacesScope;
   protected _logger!: Logger;
-<<<<<<< HEAD
-  protected _blobs!: BlobStorage;
-
-  public constructor({ logger, workspaces, blobs }: ProviderConstructorParams) {
-    this._logger = (logger || defaultLogger) as Logger;
-    this._workspaces = workspaces;
-    this._blobs = blobs;
-  }
-
-  /**
-   * hook after provider registered
-   */
-  public async init() {
-    return;
-  }
-
-  /**
-   * auth provider
-   */
-  public async auth() {
-    return;
-  }
-
-  /**
-   * logout provider
-   */
-  public async logout() {
-    return;
-  }
-
-  /**
-   * warp workspace with provider functions
-   * @param workspace
-   * @returns
-   */
-  public async warpWorkspace(workspace: Workspace): Promise<Workspace> {
-    return workspace;
-  }
-
-  /**
-   * load workspaces
-   **/
-  public async loadWorkspaces(): Promise<WS[]> {
-    throw new Error(`provider: ${this.id} loadWorkSpace Not implemented`);
-  }
-
-  /**
-   * get auth user info
-   * @returns
-   */
-  public async getUserInfo(): Promise<User | undefined> {
-    return;
-  }
-
-  async getBlob(id: string): Promise<string | null> {
-    return await this._blobs.get(id);
-  }
-
-  async setBlob(blob: Blob): Promise<string> {
-    return await this._blobs.set(blob);
-  }
-=======
 
   public constructor({ logger, workspaces }: ProviderConstructorParams) {
     this._logger = (logger || defaultLogger) as Logger;
@@ -139,17 +73,12 @@
   // async setBlob(blob: Blob): Promise<string> {
   //   return await this._blobs.set(blob);
   // }
->>>>>>> b46a7fc8
 
   /**
    * clear all local data in provider
    */
   async clear() {
-<<<<<<< HEAD
-    this._blobs.clear();
-=======
     // this._blobs.clear();
->>>>>>> b46a7fc8
   }
 
   /**

{
  "name": "@affine/vue-hello-world-plugin",
  "type": "module",
  "private": true,
  "description": "Vue hello world plugin",
<<<<<<< HEAD
  "version": "0.8.0-canary.23",
=======
  "version": "0.8.0-canary.25",
>>>>>>> da3dd1e3
  "scripts": {
    "dev": "af dev",
    "build": "af build"
  },
  "affinePlugin": {
    "release": "development",
    "entry": {
      "core": "./src/index.ts"
    }
  },
  "dependencies": {
    "@affine/component": "workspace:*",
    "@affine/sdk": "workspace:*",
    "element-plus": "^2.3.9",
    "vue": "^3.3.4"
  },
  "devDependencies": {
    "@affine/plugin-cli": "workspace:*"
  }
}<|MERGE_RESOLUTION|>--- conflicted
+++ resolved
@@ -3,11 +3,7 @@
   "type": "module",
   "private": true,
   "description": "Vue hello world plugin",
-<<<<<<< HEAD
-  "version": "0.8.0-canary.23",
-=======
   "version": "0.8.0-canary.25",
->>>>>>> da3dd1e3
   "scripts": {
     "dev": "af dev",
     "build": "af build"

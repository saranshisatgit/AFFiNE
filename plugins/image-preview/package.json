{
  "name": "@affine/image-preview-plugin",
  "type": "module",
  "version": "0.8.0-canary.34",
  "description": "Image preview plugin",
  "affinePlugin": {
    "release": true,
    "entry": {
      "core": "./src/index.ts"
    }
  },
  "scripts": {
    "dev": "af dev",
    "build": "af build"
  },
  "dependencies": {
    "@affine/component": "workspace:*",
    "@affine/sdk": "workspace:*",
    "@blocksuite/icons": "^2.1.31",
<<<<<<< HEAD
    "@toeverything/components": "^0.0.13",
=======
    "@toeverything/components": "^0.0.17",
>>>>>>> 98b8fbc8
    "@toeverything/theme": "^0.7.12",
    "clsx": "^2.0.0",
    "foxact": "^0.2.20",
    "react-error-boundary": "^4.0.11",
    "swr": "2.2.1"
  },
  "devDependencies": {
    "@affine/plugin-cli": "workspace:*"
  }
}<|MERGE_RESOLUTION|>--- conflicted
+++ resolved
@@ -17,11 +17,7 @@
     "@affine/component": "workspace:*",
     "@affine/sdk": "workspace:*",
     "@blocksuite/icons": "^2.1.31",
-<<<<<<< HEAD
-    "@toeverything/components": "^0.0.13",
-=======
     "@toeverything/components": "^0.0.17",
->>>>>>> 98b8fbc8
     "@toeverything/theme": "^0.7.12",
     "clsx": "^2.0.0",
     "foxact": "^0.2.20",

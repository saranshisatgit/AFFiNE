--- conflicted
+++ resolved
@@ -3,11 +3,7 @@
   "type": "module",
   "private": true,
   "description": "Hello world plugin",
-<<<<<<< HEAD
-  "version": "0.8.0-canary.30",
-=======
   "version": "0.8.0-canary.32",
->>>>>>> 52f736fb
   "scripts": {
     "dev": "af dev",
     "build": "af build"

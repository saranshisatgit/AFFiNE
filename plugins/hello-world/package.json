--- conflicted
+++ resolved
@@ -18,11 +18,7 @@
     "@affine/component": "workspace:*",
     "@affine/sdk": "workspace:*",
     "@blocksuite/icons": "^2.1.31",
-<<<<<<< HEAD
-    "@toeverything/components": "^0.0.13"
-=======
     "@toeverything/components": "^0.0.17"
->>>>>>> 98b8fbc8
   },
   "devDependencies": {
     "@affine/plugin-cli": "workspace:*"

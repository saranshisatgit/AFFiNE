{
  "name": "@affine/copilot-plugin",
  "type": "module",
  "private": true,
  "description": "Copilot plugin",
  "affinePlugin": {
    "release": false,
    "entry": {
      "core": "./src/index.ts"
    }
  },
  "scripts": {
    "dev": "af dev",
    "build": "af build"
  },
  "dependencies": {
    "@affine/component": "workspace:*",
    "@affine/sdk": "workspace:*",
    "@toeverything/components": "^0.0.12",
    "idb": "^7.1.1",
    "langchain": "^0.0.129",
    "marked": "^7.0.3",
    "marked-gfm-heading-id": "^3.0.6",
    "marked-mangle": "^1.1.2",
    "zod": "^3.22.1"
  },
  "devDependencies": {
    "@affine/plugin-cli": "workspace:*",
    "@types/marked": "^5.0.1",
    "jotai": "^2.3.1",
    "react": "18.2.0",
    "react-dom": "18.2.0"
  },
  "peerDependencies": {
    "react": "*",
    "react-dom": "*"
  },
<<<<<<< HEAD
  "version": "0.8.0-canary.30"
=======
  "version": "0.8.0-canary.32"
>>>>>>> 52f736fb
}<|MERGE_RESOLUTION|>--- conflicted
+++ resolved
@@ -35,9 +35,5 @@
     "react": "*",
     "react-dom": "*"
   },
-<<<<<<< HEAD
-  "version": "0.8.0-canary.30"
-=======
   "version": "0.8.0-canary.32"
->>>>>>> 52f736fb
 }